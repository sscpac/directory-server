/*
 *  Licensed to the Apache Software Foundation (ASF) under one
 *  or more contributor license agreements.  See the NOTICE file
 *  distributed with this work for additional information
 *  regarding copyright ownership.  The ASF licenses this file
 *  to you under the Apache License, Version 2.0 (the
 *  "License"); you may not use this file except in compliance
 *  with the License.  You may obtain a copy of the License at
 *
 *    http://www.apache.org/licenses/LICENSE-2.0
 *
 *  Unless required by applicable law or agreed to in writing,
 *  software distributed under the License is distributed on an
 *  "AS IS" BASIS, WITHOUT WARRANTIES OR CONDITIONS OF ANY
 *  KIND, either express or implied.  See the License for the
 *  specific language governing permissions and limitations
 *  under the License.
 *
 */
package org.apache.directory.server.core.authz;


import java.text.ParseException;
import java.util.ArrayList;
import java.util.Collection;
import java.util.Collections;
import java.util.HashSet;
import java.util.List;
import java.util.Set;

import javax.naming.directory.SearchControls;

import org.apache.directory.server.constants.ServerDNConstants;
import org.apache.directory.server.core.api.CoreSession;
import org.apache.directory.server.core.api.DirectoryService;
import org.apache.directory.server.core.api.InterceptorEnum;
import org.apache.directory.server.core.api.LdapPrincipal;
import org.apache.directory.server.core.api.entry.ClonedServerEntry;
import org.apache.directory.server.core.api.entry.ServerEntryUtils;
import org.apache.directory.server.core.api.filtering.EntryFilter;
import org.apache.directory.server.core.api.filtering.EntryFilteringCursor;
import org.apache.directory.server.core.api.interceptor.BaseInterceptor;
import org.apache.directory.server.core.api.interceptor.context.AddOperationContext;
import org.apache.directory.server.core.api.interceptor.context.CompareOperationContext;
import org.apache.directory.server.core.api.interceptor.context.DeleteOperationContext;
import org.apache.directory.server.core.api.interceptor.context.HasEntryOperationContext;
import org.apache.directory.server.core.api.interceptor.context.ListOperationContext;
import org.apache.directory.server.core.api.interceptor.context.LookupOperationContext;
import org.apache.directory.server.core.api.interceptor.context.ModifyOperationContext;
import org.apache.directory.server.core.api.interceptor.context.MoveAndRenameOperationContext;
import org.apache.directory.server.core.api.interceptor.context.MoveOperationContext;
import org.apache.directory.server.core.api.interceptor.context.OperationContext;
import org.apache.directory.server.core.api.interceptor.context.RenameOperationContext;
import org.apache.directory.server.core.api.interceptor.context.SearchOperationContext;
import org.apache.directory.server.core.api.interceptor.context.SearchingOperationContext;
import org.apache.directory.server.core.api.partition.PartitionNexus;
import org.apache.directory.server.core.api.subtree.SubentryUtils;
import org.apache.directory.server.core.authz.support.ACDFEngine;
import org.apache.directory.server.core.authz.support.AciContext;
import org.apache.directory.server.core.shared.DefaultCoreSession;
import org.apache.directory.server.i18n.I18n;
import org.apache.directory.shared.ldap.aci.ACIItem;
import org.apache.directory.shared.ldap.aci.ACIItemParser;
import org.apache.directory.shared.ldap.aci.ACITuple;
import org.apache.directory.shared.ldap.aci.MicroOperation;
import org.apache.directory.shared.ldap.model.constants.AuthenticationLevel;
import org.apache.directory.shared.ldap.model.constants.Loggers;
import org.apache.directory.shared.ldap.model.constants.SchemaConstants;
import org.apache.directory.shared.ldap.model.entry.Attribute;
import org.apache.directory.shared.ldap.model.entry.Entry;
import org.apache.directory.shared.ldap.model.entry.Modification;
import org.apache.directory.shared.ldap.model.entry.StringValue;
import org.apache.directory.shared.ldap.model.entry.Value;
import org.apache.directory.shared.ldap.model.exception.LdapException;
import org.apache.directory.shared.ldap.model.exception.LdapNoPermissionException;
import org.apache.directory.shared.ldap.model.exception.LdapOperationErrorException;
import org.apache.directory.shared.ldap.model.exception.LdapOperationException;
import org.apache.directory.shared.ldap.model.filter.EqualityNode;
import org.apache.directory.shared.ldap.model.filter.ExprNode;
import org.apache.directory.shared.ldap.model.filter.OrNode;
import org.apache.directory.shared.ldap.model.message.AliasDerefMode;
import org.apache.directory.shared.ldap.model.message.SearchScope;
import org.apache.directory.shared.ldap.model.name.Dn;
import org.apache.directory.shared.ldap.model.schema.AttributeType;
import org.apache.directory.shared.ldap.model.schema.normalizers.ConcreteNameComponentNormalizer;
import org.slf4j.Logger;
import org.slf4j.LoggerFactory;


/**
 * An ACI based authorization service.
 *
 * @author <a href="mailto:dev@directory.apache.org">Apache Directory Project</a>
 */
public class AciAuthorizationInterceptor extends BaseInterceptor
{
    /** the logger for this class */
    private static final Logger LOG = LoggerFactory.getLogger( AciAuthorizationInterceptor.class );

    /** the dedicated logger for ACI */
    private static final Logger ACI_LOG = LoggerFactory.getLogger( Loggers.ACI_LOG.getName() );

    private static final Collection<MicroOperation> ADD_PERMS;
    private static final Collection<MicroOperation> READ_PERMS;
    private static final Collection<MicroOperation> COMPARE_PERMS;
    private static final Collection<MicroOperation> SEARCH_ENTRY_PERMS;
    private static final Collection<MicroOperation> SEARCH_ATTRVAL_PERMS;
    private static final Collection<MicroOperation> REMOVE_PERMS;
    private static final Collection<MicroOperation> BROWSE_PERMS;
    private static final Collection<MicroOperation> LOOKUP_PERMS;
    private static final Collection<MicroOperation> REPLACE_PERMS;
    private static final Collection<MicroOperation> RENAME_PERMS;
    private static final Collection<MicroOperation> EXPORT_PERMS;
    private static final Collection<MicroOperation> IMPORT_PERMS;
    private static final Collection<MicroOperation> MOVERENAME_PERMS;

    static
    {
        Set<MicroOperation> set = new HashSet<MicroOperation>( 2 );
        set.add( MicroOperation.BROWSE );
        set.add( MicroOperation.RETURN_DN );
        SEARCH_ENTRY_PERMS = Collections.unmodifiableCollection( set );

        set = new HashSet<MicroOperation>( 2 );
        set.add( MicroOperation.READ );
        set.add( MicroOperation.BROWSE );
        LOOKUP_PERMS = Collections.unmodifiableCollection( set );

        set = new HashSet<MicroOperation>( 2 );
        set.add( MicroOperation.ADD );
        set.add( MicroOperation.REMOVE );
        REPLACE_PERMS = Collections.unmodifiableCollection( set );

        set = new HashSet<MicroOperation>( 2 );
        set.add( MicroOperation.EXPORT );
        set.add( MicroOperation.RENAME );
        MOVERENAME_PERMS = Collections.unmodifiableCollection( set );

        SEARCH_ATTRVAL_PERMS = Collections.singleton( MicroOperation.READ );
        ADD_PERMS = Collections.singleton( MicroOperation.ADD );
        READ_PERMS = Collections.singleton( MicroOperation.READ );
        COMPARE_PERMS = Collections.singleton( MicroOperation.COMPARE );
        REMOVE_PERMS = Collections.singleton( MicroOperation.REMOVE );
        BROWSE_PERMS = Collections.singleton( MicroOperation.BROWSE );
        RENAME_PERMS = Collections.singleton( MicroOperation.RENAME );
        EXPORT_PERMS = Collections.singleton( MicroOperation.EXPORT );
        IMPORT_PERMS = Collections.singleton( MicroOperation.IMPORT );
    }

    /** a tupleCache that responds to add, delete, and modify attempts */
    private TupleCache tupleCache;

    /** a groupCache that responds to add, delete, and modify attempts */
    private GroupCache groupCache;

    /** a normalizing ACIItem parser */
    private ACIItemParser aciParser;

    /** use and instance of the ACDF engine */
    private ACDFEngine engine;

    /** the system wide subschemaSubentryDn */
    private String subschemaSubentryDn;

    /** A reference to the nexus for direct backend operations */
    private PartitionNexus nexus;

    public static final SearchControls DEFAULT_SEARCH_CONTROLS = new SearchControls();

    /** The SubentryUtils instance */
    private static SubentryUtils subentryUtils;

    
    /**
     * Create a AciAuthorizationInterceptor instance
     */
    public AciAuthorizationInterceptor()
    {
        super( InterceptorEnum.ACI_AUTHORIZATION_INTERCEPTOR );
    }
    

    /**
     * Create a AciAuthorizationInterceptor instance
     */
    public AciAuthorizationInterceptor()
    {
        super( InterceptorEnum.ACI_AUTHORIZATION_INTERCEPTOR );
    }


    /**
     * Load the Tuples into the cache
     */
    private void initTupleCache() throws LdapException
    {
        // Load all the prescriptiveACI : they are stored in AccessControlSubentry entries
        Dn adminDn = new Dn( schemaManager, ServerDNConstants.ADMIN_SYSTEM_DN );

        SearchControls controls = new SearchControls();
        controls.setSearchScope( SearchControls.SUBTREE_SCOPE );
        controls.setReturningAttributes( new String[]
            { SchemaConstants.PRESCRIPTIVE_ACI_AT } );

        ExprNode filter =
            new EqualityNode<String>( OBJECT_CLASS_AT, new StringValue( SchemaConstants.ACCESS_CONTROL_SUBENTRY_OC ) );

        CoreSession adminSession = new DefaultCoreSession( new LdapPrincipal( schemaManager, adminDn,
            AuthenticationLevel.STRONG ),
            directoryService );

        SearchOperationContext searchOperationContext = new SearchOperationContext( adminSession, Dn.ROOT_DSE, filter,
            controls );

        searchOperationContext.setAliasDerefMode( AliasDerefMode.NEVER_DEREF_ALIASES );

        EntryFilteringCursor results = nexus.search( searchOperationContext );

        try
        {
            while ( results.next() )
            {
                Entry entry = results.get();

                tupleCache.subentryAdded( entry.getDn(), entry );
            }

            results.close();
        }
        catch ( Exception e )
        {
            throw new LdapOperationException( e.getMessage(), e );
        }
    }


    /**
     * Load the Groups into the cache
     */
    private void initGroupCache() throws LdapException
    {
        // Load all the member/uniqueMember : they are stored in groupOfNames/groupOfUniqueName
        Dn adminDn = new Dn( schemaManager, ServerDNConstants.ADMIN_SYSTEM_DN );

        SearchControls controls = new SearchControls();
        controls.setSearchScope( SearchControls.SUBTREE_SCOPE );
        controls.setReturningAttributes( new String[]
            { SchemaConstants.MEMBER_AT, SchemaConstants.UNIQUE_MEMBER_AT } );

        ExprNode filter =
            new OrNode(
                new EqualityNode<String>( OBJECT_CLASS_AT, new StringValue( SchemaConstants.GROUP_OF_NAMES_OC ) ),
                new EqualityNode<String>( OBJECT_CLASS_AT, new StringValue( SchemaConstants.GROUP_OF_UNIQUE_NAMES_OC ) ) );

        CoreSession adminSession = new DefaultCoreSession( new LdapPrincipal( schemaManager, adminDn,
            AuthenticationLevel.STRONG ),
            directoryService );

        SearchOperationContext searchOperationContext = new SearchOperationContext( adminSession, Dn.ROOT_DSE, filter,
            controls );

        searchOperationContext.setAliasDerefMode( AliasDerefMode.NEVER_DEREF_ALIASES );

        EntryFilteringCursor results = nexus.search( searchOperationContext );

        try
        {
            while ( results.next() )
            {
                Entry entry = results.get();

                groupCache.groupAdded( entry.getDn(), entry );
            }

            results.close();
        }
        catch ( Exception e )
        {
            throw new LdapOperationException( e.getMessage(), e );
        }
    }


    /**
     * Initializes this interceptor based service by getting a handle on the nexus, setting up
     * the tuple and group membership caches, the ACIItem parser and the ACDF engine.
     *
     * @param directoryService the directory service core
     * @throws Exception if there are problems during initialization
     */
    public void init( DirectoryService directoryService ) throws LdapException
    {
        LOG.debug( "Initializing the AciAuthorizationInterceptor" );

        super.init( directoryService );

        nexus = directoryService.getPartitionNexus();

        Dn adminDn = directoryService.getDnFactory().create( ServerDNConstants.ADMIN_SYSTEM_DN );
        CoreSession adminSession = new DefaultCoreSession( new LdapPrincipal( schemaManager, adminDn,
            AuthenticationLevel.STRONG ),
            directoryService );

        // Create the caches
        tupleCache = new TupleCache( adminSession );
        groupCache = new GroupCache( directoryService );

        // Iitialize the ACI PARSER and ACDF engine
        aciParser = new ACIItemParser( new ConcreteNameComponentNormalizer( schemaManager ), schemaManager );
        engine = new ACDFEngine( schemaManager );

        // stuff for dealing with subentries (garbage for now)
        Value<?> subschemaSubentry = directoryService.getPartitionNexus().getRootDse( null ).get(
            SchemaConstants.SUBSCHEMA_SUBENTRY_AT ).get();
        Dn subschemaSubentryDnName = directoryService.getDnFactory().create( subschemaSubentry.getString() );
        subschemaSubentryDn = subschemaSubentryDnName.getNormName();

        // Init the caches now
        initTupleCache();
        initGroupCache();

        // Init the SubentryUtils instance
        subentryUtils = new SubentryUtils( directoryService );
    }


    private void protectCriticalEntries( OperationContext opCtx, Dn dn ) throws LdapException
    {
        Dn principalDn = getPrincipal( opCtx ).getDn();

        if ( dn.isEmpty() )
        {
            String msg = I18n.err( I18n.ERR_8 );
            LOG.error( msg );
            throw new LdapNoPermissionException( msg );
        }

        if ( isTheAdministrator( dn ) )
        {
            String msg = I18n.err( I18n.ERR_9, principalDn.getName(), dn.getName() );
            LOG.error( msg );
            throw new LdapNoPermissionException( msg );
        }
    }


    /**
     * Adds perscriptiveACI tuples to a collection of tuples by accessing the
     * tupleCache.  The tuple cache is accessed for each A/C subentry
     * associated with the protected entry.  Note that subentries are handled
     * differently: their parent, the administrative entry is accessed to
     * determine the perscriptiveACIs effecting the AP and hence the subentry
     * which is considered to be in the same context.
     *
     * @param tuples the collection of tuples to add to
     * @param dn the normalized distinguished name of the protected entry
     * @param entry the target entry that access to is being controled
     * @throws Exception if there are problems accessing attribute values
     * @param proxy the partition nexus proxy object
     */
    private void addPerscriptiveAciTuples( OperationContext opContext, Collection<ACITuple> tuples, Dn dn, Entry entry ) throws LdapException
    {
        Entry originalEntry = null;

        if ( entry instanceof ClonedServerEntry )
        {
            originalEntry = ( ( ClonedServerEntry ) entry ).getOriginalEntry();
        }
        else
        {
            originalEntry = entry;
        }

        Attribute oc = originalEntry.get( OBJECT_CLASS_AT );

        /*
         * If the protected entry is a subentry, then the entry being evaluated
         * for perscriptiveACIs is in fact the administrative entry.  By
         * substituting the administrative entry for the actual subentry the
         * code below this "if" statement correctly evaluates the effects of
         * perscriptiveACI on the subentry.  Basically subentries are considered
         * to be in the same naming context as their access point so the subentries
         * effecting their parent entry applies to them as well.
         */
        if ( oc.contains( SchemaConstants.SUBENTRY_OC ) )
        {
            Dn parentDn = dn.getParent();
            CoreSession session = opContext.getSession();
            LookupOperationContext lookupContext = new LookupOperationContext( session, parentDn );
            lookupContext.setAttrsId( SchemaConstants.ALL_ATTRIBUTES_ARRAY );

            originalEntry = directoryService.getPartitionNexus().lookup( lookupContext );
        }

        Attribute subentries = originalEntry.get( ACCESS_CONTROL_SUBENTRIES_AT );

        if ( subentries == null )
        {
            return;
        }

        for ( Value<?> value : subentries )
        {
            String subentryDn = value.getString();
            tuples.addAll( tupleCache.getACITuples( subentryDn ) );
        }
    }


    /**
     * Adds the set of entryACI tuples to a collection of tuples.  The entryACI
     * is parsed and tuples are generated on they fly then added to the collection.
     *
     * @param tuples the collection of tuples to add to
     * @param entry the target entry that access to is being regulated
     * @throws Exception if there are problems accessing attribute values
     */
    private void addEntryAciTuples( Collection<ACITuple> tuples, Entry entry ) throws LdapException
    {
        Attribute entryAci = entry.get( ENTRY_ACI_AT );

        if ( entryAci == null )
        {
            return;
        }

        for ( Value<?> value : entryAci )
        {
            String aciString = value.getString();
            ACIItem item;

            try
            {
                item = aciParser.parse( aciString );
            }
            catch ( ParseException e )
            {
                String msg = I18n.err( I18n.ERR_10, aciString );
                LOG.error( msg, e );
                throw new LdapOperationErrorException( msg );
            }

            tuples.addAll( item.toTuples() );
        }
    }


    /**
     * Adds the set of subentryACI tuples to a collection of tuples.  The subentryACI
     * is parsed and tuples are generated on the fly then added to the collection.
     *
     * @param tuples the collection of tuples to add to
     * @param dn the normalized distinguished name of the protected entry
     * @param entry the target entry that access to is being regulated
     * @throws Exception if there are problems accessing attribute values
     * @param proxy the partition nexus proxy object
     */
    private void addSubentryAciTuples( OperationContext opContext, Collection<ACITuple> tuples, Dn dn, Entry entry ) throws LdapException
    {
        // only perform this for subentries
        if ( !entry.contains( SchemaConstants.OBJECT_CLASS_AT, SchemaConstants.SUBENTRY_OC ) )
        {
            return;
        }

        // get the parent or administrative entry for this subentry since it
        // will contain the subentryACI attributes that effect subentries
        Dn parentDn = dn.getParent();

        CoreSession session = opContext.getSession();
<<<<<<< HEAD
        LookupOperationContext lookupContext = new LookupOperationContext( session, parentDn, SchemaConstants.ALL_ATTRIBUTES_ARRAY );

        Entry administrativeEntry = (( ClonedServerEntry ) directoryService.getPartitionNexus().lookup( lookupContext ) )
=======
        LookupOperationContext lookupContext = new LookupOperationContext( session, parentDn,
            SchemaConstants.ALL_ATTRIBUTES_ARRAY );

        Entry administrativeEntry = ( ( ClonedServerEntry ) directoryService.getPartitionNexus().lookup( lookupContext ) )
>>>>>>> 6559ce59
            .getOriginalEntry();

        Attribute subentryAci = administrativeEntry.get( SUBENTRY_ACI_AT );

        if ( subentryAci == null )
        {
            return;
        }

        for ( Value<?> value : subentryAci )
        {
            String aciString = value.getString();
            ACIItem item;

            try
            {
                item = aciParser.parse( aciString );
            }
            catch ( ParseException e )
            {
                String msg = I18n.err( I18n.ERR_11, aciString );
                LOG.error( msg, e );
                throw new LdapOperationErrorException( msg );
            }

            tuples.addAll( item.toTuples() );
        }
    }


    /* -------------------------------------------------------------------------------
     * Within every access controled interceptor method we must retrieve the ACITuple
     * set for all the perscriptiveACIs that apply to the candidate, the target entry
     * operated upon.  This ACITuple set is gotten from the TupleCache by looking up
     * the subentries referenced by the accessControlSubentries operational attribute
     * within the target entry.
     *
     * Then the entry is inspected for an entryACI.  This is not done for the add op
     * since it could introduce a security breech.  So for non-add ops if present a
     * set of ACITuples are generated for all the entryACIs within the entry.  This
     * set is combined with the ACITuples cached for the perscriptiveACI affecting
     * the target entry.  If the entry is a subentry the ACIs are also processed for
     * the subentry to generate more ACITuples.  This subentry TupleACI set is joined
     * with the entry and perscriptive ACI.
     *
     * The union of ACITuples are fed into the engine along with other parameters
     * to decide whether a permission is granted or rejected for the specific
     * operation.
     * -------------------------------------------------------------------------------
     */
    /**
     * {@inheritDoc}
     */
    public void add( AddOperationContext addContext ) throws LdapException
    {
        // bypass authz code if it was disabled
        if ( !directoryService.isAccessControlEnabled() )
        {
            ACI_LOG.debug( "ACI interceptor disabled" );
            next( addContext );
            return;
        }

        ACI_LOG.debug( "Adding the entry {}", addContext.getEntry() );

        // Access the principal requesting the operation, and bypass checks if it is the admin
        LdapPrincipal principal = addContext.getSession().getEffectivePrincipal();
        Dn principalDn = principal.getDn();

        Entry serverEntry = addContext.getEntry();

        Dn dn = addContext.getDn();

        // bypass authz code but manage caches if operation is performed by the admin
        if ( isPrincipalAnAdministrator( principalDn ) )
        {
            ACI_LOG.debug( "Addition done by the administartor : no check" );

            next( addContext );
            tupleCache.subentryAdded( dn, serverEntry );
            groupCache.groupAdded( dn, serverEntry );
            return;
        }

        // perform checks below here for all non-admin users
        Entry subentry = subentryUtils.getSubentryAttributes( dn, serverEntry );

        for ( Attribute attribute : serverEntry )
        {
            subentry.put( attribute );
        }

        // Assemble all the information required to make an access control decision
        Set<Dn> userGroups = groupCache.getGroups( principalDn.getNormName() );
        Collection<ACITuple> tuples = new HashSet<ACITuple>();

        // Build the total collection of tuples to be considered for add rights
        // NOTE: entryACI are NOT considered in adds (it would be a security breech)
        addPerscriptiveAciTuples( addContext, tuples, dn, subentry );
        addSubentryAciTuples( addContext, tuples, dn, subentry );

        // check if entry scope permission is granted
        AciContext entryAciCtx = new AciContext( schemaManager, addContext );
        entryAciCtx.setUserGroupNames( userGroups );
        entryAciCtx.setUserDn( principalDn );
        entryAciCtx.setAuthenticationLevel( principal.getAuthenticationLevel() );
        entryAciCtx.setEntryDn( dn );
        entryAciCtx.setMicroOperations( ADD_PERMS );
        entryAciCtx.setAciTuples( tuples );
        entryAciCtx.setEntry( subentry );

        engine.checkPermission( entryAciCtx );

        // now we must check if attribute type and value scope permission is granted
        for ( Attribute attribute : serverEntry )
        {
            for ( Value<?> value : attribute )
            {
                AciContext attrAciContext = new AciContext( schemaManager, addContext );
                attrAciContext.setUserGroupNames( userGroups );
                attrAciContext.setUserDn( principalDn );
                attrAciContext.setAuthenticationLevel( principal.getAuthenticationLevel() );
                attrAciContext.setEntryDn( dn );
                attrAciContext.setAttributeType( attribute.getAttributeType() );
                attrAciContext.setAttrValue( value );
                attrAciContext.setMicroOperations( ADD_PERMS );
                attrAciContext.setAciTuples( tuples );
                attrAciContext.setEntry( serverEntry );

                engine.checkPermission( attrAciContext );
            }
        }

        // if we've gotten this far then access has been granted
        next( addContext );

        // if the entry added is a subentry or a groupOf[Unique]Names we must
        // update the ACITuple cache and the groups cache to keep them in sync
        tupleCache.subentryAdded( dn, serverEntry );
        groupCache.groupAdded( dn, serverEntry );
    }


    /**
     * {@inheritDoc}
     */
    public boolean compare( CompareOperationContext compareContext ) throws LdapException
    {
        CoreSession session = compareContext.getSession();
        Dn dn = compareContext.getDn();
        String oid = compareContext.getOid();

        Entry entry = compareContext.getOriginalEntry();

        LdapPrincipal principal = session.getEffectivePrincipal();
        Dn principalDn = principal.getDn();

        if ( isPrincipalAnAdministrator( principalDn ) || !directoryService.isAccessControlEnabled() )
        {
            return next( compareContext );
        }

        Set<Dn> userGroups = groupCache.getGroups( principalDn.getNormName() );
        Collection<ACITuple> tuples = new HashSet<ACITuple>();
        addPerscriptiveAciTuples( compareContext, tuples, dn, entry );
        addEntryAciTuples( tuples, entry );
        addSubentryAciTuples( compareContext, tuples, dn, entry );

        AciContext aciContext = new AciContext( schemaManager, compareContext );
        aciContext.setUserGroupNames( userGroups );
        aciContext.setUserDn( principalDn );
        aciContext.setAuthenticationLevel( principal.getAuthenticationLevel() );
        aciContext.setEntryDn( dn );
        aciContext.setMicroOperations( READ_PERMS );
        aciContext.setAciTuples( tuples );
        aciContext.setEntry( entry );

        engine.checkPermission( aciContext );

        AttributeType attributeType = schemaManager.lookupAttributeTypeRegistry( oid );

        aciContext = new AciContext( schemaManager, compareContext );
        aciContext.setUserGroupNames( userGroups );
        aciContext.setUserDn( principalDn );
        aciContext.setAuthenticationLevel( principal.getAuthenticationLevel() );
        aciContext.setEntryDn( dn );
        aciContext.setAttributeType( attributeType );
        aciContext.setMicroOperations( COMPARE_PERMS );
        aciContext.setAciTuples( tuples );
        aciContext.setEntry( entry );

        engine.checkPermission( aciContext );

        return next( compareContext );
    }


    /**
     * {@inheritDoc}
     */
    public void delete( DeleteOperationContext deleteContext ) throws LdapException
    {
        CoreSession session = deleteContext.getSession();

        // bypass authz code if we are disabled
        if ( !directoryService.isAccessControlEnabled() )
        {
            next( deleteContext );
            return;
        }

        Dn dn = deleteContext.getDn();
        LdapPrincipal principal = session.getEffectivePrincipal();
        Dn principalDn = principal.getDn();

        Entry entry = deleteContext.getEntry();

        protectCriticalEntries( deleteContext, dn );

        // bypass authz code but manage caches if operation is performed by the admin
        if ( isPrincipalAnAdministrator( principalDn ) )
        {
            next( deleteContext );

            tupleCache.subentryDeleted( dn, entry );
            groupCache.groupDeleted( dn, entry );

            return;
        }

        Set<Dn> userGroups = groupCache.getGroups( principalDn.getNormName() );
        Collection<ACITuple> tuples = new HashSet<ACITuple>();
        addPerscriptiveAciTuples( deleteContext, tuples, dn, entry );
        addEntryAciTuples( tuples, entry );
        addSubentryAciTuples( deleteContext, tuples, dn, entry );

        AciContext aciContext = new AciContext( schemaManager, deleteContext );
        aciContext.setUserGroupNames( userGroups );
        aciContext.setUserDn( principalDn );
        aciContext.setAuthenticationLevel( principal.getAuthenticationLevel() );
        aciContext.setEntryDn( dn );
        aciContext.setMicroOperations( REMOVE_PERMS );
        aciContext.setAciTuples( tuples );
        aciContext.setEntry( entry );

        engine.checkPermission( aciContext );

        next( deleteContext );

        tupleCache.subentryDeleted( dn, entry );
        groupCache.groupDeleted( dn, entry );
    }


    /**
     * {@inheritDoc}
     */
    public boolean hasEntry( HasEntryOperationContext hasEntryContext ) throws LdapException
    {
        Dn dn = hasEntryContext.getDn();

        if ( !directoryService.isAccessControlEnabled() )
        {
            return ( dn.isRootDse() || next( hasEntryContext ) );
        }

        boolean answer = next( hasEntryContext );

        // no checks on the RootDSE
        if ( dn.isRootDse() )
        {
            // No need to go down to the stack, if the dn is empty
            // It's the rootDSE, and it exists !
            return answer;
        }

        CoreSession session = hasEntryContext.getSession();

        // TODO - eventually replace this with a check on session.isAnAdministrator()
        LdapPrincipal principal = session.getEffectivePrincipal();
        Dn principalDn = principal.getDn();

        if ( isPrincipalAnAdministrator( principalDn ) )
        {
            return answer;
        }

<<<<<<< HEAD
        LookupOperationContext lookupContext = new LookupOperationContext( session, dn, SchemaConstants.ALL_ATTRIBUTES_ARRAY );
=======
        LookupOperationContext lookupContext = new LookupOperationContext( session, dn,
            SchemaConstants.ALL_ATTRIBUTES_ARRAY );
>>>>>>> 6559ce59
        Entry entry = directoryService.getPartitionNexus().lookup( lookupContext );

        Set<Dn> userGroups = groupCache.getGroups( principalDn.getNormName() );
        Collection<ACITuple> tuples = new HashSet<ACITuple>();
        addPerscriptiveAciTuples( hasEntryContext, tuples, dn, entry );
        addEntryAciTuples( tuples, ( ( ClonedServerEntry ) entry ).getOriginalEntry() );
        addSubentryAciTuples( hasEntryContext, tuples, dn, ( ( ClonedServerEntry ) entry ).getOriginalEntry() );

        // check that we have browse access to the entry
        AciContext aciContext = new AciContext( schemaManager, hasEntryContext );
        aciContext.setUserGroupNames( userGroups );
        aciContext.setUserDn( principalDn );
        aciContext.setAuthenticationLevel( principal.getAuthenticationLevel() );
        aciContext.setEntryDn( dn );
        aciContext.setMicroOperations( BROWSE_PERMS );
        aciContext.setAciTuples( tuples );
<<<<<<< HEAD
        aciContext.setEntry( ((ClonedServerEntry)entry).getOriginalEntry() );
=======
        aciContext.setEntry( ( ( ClonedServerEntry ) entry ).getOriginalEntry() );
>>>>>>> 6559ce59

        engine.checkPermission( aciContext );

        return next( hasEntryContext );
    }


    /**
     * {@inheritDoc}
     */
    public EntryFilteringCursor list( ListOperationContext listContext ) throws LdapException
    {
        LdapPrincipal user = listContext.getSession().getEffectivePrincipal();
        EntryFilteringCursor cursor = next( listContext );

        if ( isPrincipalAnAdministrator( user.getDn() )
            || !directoryService.isAccessControlEnabled() )
        {
            return cursor;
        }

        AuthorizationFilter authzFilter = new AuthorizationFilter();
        cursor.addEntryFilter( authzFilter );

        return cursor;
    }


    /**
     * {@inheritDoc}
     */
    public Entry lookup( LookupOperationContext lookupContext ) throws LdapException
    {
        CoreSession session = lookupContext.getSession();

        LdapPrincipal principal = session.getEffectivePrincipal();
        Dn principalDn = principal.getDn();

        if ( !principalDn.isSchemaAware() )
        {
            principalDn.apply( schemaManager );
        }

        // Bypass this interceptor if we disabled the AC subsystem or if the principal is the admin
        if ( isPrincipalAnAdministrator( principalDn ) || !directoryService.isAccessControlEnabled() )
        {
            return next( lookupContext );
        }

        Entry entry = directoryService.getPartitionNexus().lookup( lookupContext );

        checkLookupAccess( lookupContext, entry );

        return entry;
    }


    /**
     * {@inheritDoc}
     */
    public void modify( ModifyOperationContext modifyContext ) throws LdapException
    {
        Dn dn = modifyContext.getDn();

        // Access the principal requesting the operation, and bypass checks if it is the admin
        Entry entry = modifyContext.getEntry();

        LdapPrincipal principal = modifyContext.getSession().getEffectivePrincipal();
        Dn principalDn = principal.getDn();

        // bypass authz code if we are disabled
        if ( !directoryService.isAccessControlEnabled() )
        {
            next( modifyContext );
            return;
        }

        List<Modification> mods = modifyContext.getModItems();

        // bypass authz code but manage caches if operation is performed by the admin
        if ( isPrincipalAnAdministrator( principalDn ) )
        {
            next( modifyContext );

            /**
             * @TODO: A virtual entry can be created here for not hitting the backend again.
             */
            CoreSession session = modifyContext.getSession();
<<<<<<< HEAD
            LookupOperationContext lookupContext = new LookupOperationContext( session, dn, SchemaConstants.ALL_ATTRIBUTES_ARRAY );
=======
            LookupOperationContext lookupContext = new LookupOperationContext( session, dn,
                SchemaConstants.ALL_ATTRIBUTES_ARRAY );
>>>>>>> 6559ce59
            Entry modifiedEntry = directoryService.getPartitionNexus().lookup( lookupContext );
            tupleCache.subentryModified( dn, mods, modifiedEntry );
            groupCache.groupModified( dn, mods, entry, schemaManager );

            return;
        }

        Set<Dn> userGroups = groupCache.getGroups( principalDn.getName() );
        Collection<ACITuple> tuples = new HashSet<ACITuple>();
        addPerscriptiveAciTuples( modifyContext, tuples, dn, entry );
        addEntryAciTuples( tuples, entry );
        addSubentryAciTuples( modifyContext, tuples, dn, entry );

        AciContext entryAciContext = new AciContext( schemaManager, modifyContext );
        entryAciContext.setUserGroupNames( userGroups );
        entryAciContext.setUserDn( principalDn );
        entryAciContext.setAuthenticationLevel( principal.getAuthenticationLevel() );
        entryAciContext.setEntryDn( dn );
        entryAciContext.setMicroOperations( Collections.singleton( MicroOperation.MODIFY ) );
        entryAciContext.setAciTuples( tuples );
        entryAciContext.setEntry( entry );

        engine.checkPermission( entryAciContext );

        Collection<MicroOperation> perms = null;
        Entry entryView = entry.clone();

        for ( Modification mod : mods )
        {
            Attribute attr = mod.getAttribute();

            switch ( mod.getOperation() )
            {
                case ADD_ATTRIBUTE:
                    perms = ADD_PERMS;

                    // If the attribute is being created with an initial value ...
                    if ( entry.get( attr.getId() ) == null )
                    {
                        AciContext attrAciContext = new AciContext( schemaManager, modifyContext );
                        attrAciContext.setUserGroupNames( userGroups );
                        attrAciContext.setUserDn( principalDn );
                        attrAciContext.setAuthenticationLevel( principal.getAuthenticationLevel() );
                        attrAciContext.setEntryDn( dn );
                        attrAciContext.setAttributeType( attr.getAttributeType() );
                        attrAciContext.setMicroOperations( perms );
                        attrAciContext.setAciTuples( tuples );
                        attrAciContext.setEntry( entry );

                        // ... we also need to check if adding the attribute is permitted
                        engine.checkPermission( attrAciContext );
                    }

                    break;

                case REMOVE_ATTRIBUTE:
                    perms = REMOVE_PERMS;
                    Attribute entryAttr = entry.get( attr.getId() );

                    if ( entryAttr != null )
                    {
                        // If there is only one value remaining in the attribute ...
                        if ( entryAttr.size() == 1 )
                        {
                            // ... we also need to check if removing the attribute at all is permitted
                            AciContext aciContext = new AciContext( schemaManager, modifyContext );
                            aciContext.setUserGroupNames( userGroups );
                            aciContext.setUserDn( principalDn );
                            aciContext.setAuthenticationLevel( principal.getAuthenticationLevel() );
                            aciContext.setEntryDn( dn );
                            aciContext.setAttributeType( attr.getAttributeType() );
                            aciContext.setMicroOperations( perms );
                            aciContext.setAciTuples( tuples );
                            aciContext.setEntry( entry );

                            engine.checkPermission( aciContext );
                        }
                    }

                    break;

                case REPLACE_ATTRIBUTE:
                    perms = REPLACE_PERMS;
                    break;
            }

            /**
             * Update the entry view as the current modification is applied to the original entry.
             * This is especially required for handling the MaxValueCount protected item. Number of
             * values for an attribute after a modification should be known in advance in order to
             * check permissions for MaxValueCount protected item. So during addition of the first
             * value of an attribute it can be rejected if the permission denied due the the
             * MaxValueCount protected item. This is not the perfect implementation as required by
             * the specification because the system should reject the addition exactly on the right
             * value of the attribute. However as we do not have that much granularity in our
             * implementation (we consider an Attribute Addition itself a Micro Operation,
             * not the individual Value Additions) we just handle this when the first value of an
             * attribute is being checked for relevant permissions below.
             */
            entryView = ServerEntryUtils.getTargetEntry( mod, entryView, schemaManager );

            for ( Value<?> value : attr )
            {
                AciContext aciContext = new AciContext( schemaManager, modifyContext );
                aciContext.setUserGroupNames( userGroups );
                aciContext.setUserDn( principalDn );
                aciContext.setAuthenticationLevel( principal.getAuthenticationLevel() );
                aciContext.setEntryDn( dn );
                aciContext.setAttributeType( attr.getAttributeType() );
                aciContext.setAttrValue( value );
                aciContext.setMicroOperations( perms );
                aciContext.setAciTuples( tuples );
                aciContext.setEntry( entry );
                aciContext.setEntryView( entryView );

                engine.checkPermission( aciContext );
            }
        }

        next( modifyContext );
        /**
         * @TODO: A virtual entry can be created here for not hitting the backend again.
         */
        CoreSession session = modifyContext.getSession();
<<<<<<< HEAD
        LookupOperationContext lookupContext = new LookupOperationContext( session, dn, SchemaConstants.ALL_ATTRIBUTES_ARRAY );
=======
        LookupOperationContext lookupContext = new LookupOperationContext( session, dn,
            SchemaConstants.ALL_ATTRIBUTES_ARRAY );
>>>>>>> 6559ce59

        Entry modifiedEntry = directoryService.getPartitionNexus().lookup( lookupContext );
        tupleCache.subentryModified( dn, mods, modifiedEntry );
        groupCache.groupModified( dn, mods, entry, schemaManager );
    }


    /**
     * {@inheritDoc}
     */
    public void move( MoveOperationContext moveContext ) throws LdapException
    {
        Dn oriChildName = moveContext.getDn();

        // Access the principal requesting the operation, and bypass checks if it is the admin
        Entry entry = moveContext.getOriginalEntry();
        CoreSession session = moveContext.getSession();
<<<<<<< HEAD

        Dn newDn = moveContext.getNewDn();

        LdapPrincipal principal = session.getEffectivePrincipal();
        Dn principalDn = principal.getDn();

=======

        Dn newDn = moveContext.getNewDn();

        LdapPrincipal principal = session.getEffectivePrincipal();
        Dn principalDn = principal.getDn();

>>>>>>> 6559ce59
        // bypass authz code if we are disabled
        if ( !directoryService.isAccessControlEnabled() )
        {
            next( moveContext );
            return;
        }

        protectCriticalEntries( moveContext, oriChildName );

        // bypass authz code but manage caches if operation is performed by the admin
        if ( isPrincipalAnAdministrator( principalDn ) )
        {
            next( moveContext );
            tupleCache.subentryRenamed( oriChildName, newDn );
            groupCache.groupRenamed( oriChildName, newDn );
            return;
        }

        Set<Dn> userGroups = groupCache.getGroups( principalDn.getNormName() );
        Collection<ACITuple> tuples = new HashSet<ACITuple>();
        addPerscriptiveAciTuples( moveContext, tuples, oriChildName, entry );
        addEntryAciTuples( tuples, entry );
        addSubentryAciTuples( moveContext, tuples, oriChildName, entry );

        AciContext aciContext = new AciContext( schemaManager, moveContext );
        aciContext.setUserGroupNames( userGroups );
        aciContext.setUserDn( principalDn );
        aciContext.setAuthenticationLevel( principal.getAuthenticationLevel() );
        aciContext.setEntryDn( oriChildName );
        aciContext.setMicroOperations( EXPORT_PERMS );
        aciContext.setAciTuples( tuples );
        aciContext.setEntry( entry );

        engine.checkPermission( aciContext );

        // Get the entry again without operational attributes
        // because access control subentry operational attributes
        // will not be valid at the new location.
        // This will certainly be fixed by the SubentryInterceptor,
        // but after this service.
<<<<<<< HEAD
        LookupOperationContext lookupContext = new LookupOperationContext( session, oriChildName, SchemaConstants.ALL_USER_ATTRIBUTES_ARRAY );
=======
        LookupOperationContext lookupContext = new LookupOperationContext( session, oriChildName,
            SchemaConstants.ALL_USER_ATTRIBUTES_ARRAY );
>>>>>>> 6559ce59
        Entry importedEntry = directoryService.getPartitionNexus().lookup( lookupContext );

        // As the target entry does not exist yet and so
        // its subentry operational attributes are not there,
        // we need to construct an entry to represent it
        // at least with minimal requirements which are object class
        // and access control subentry operational attributes.
        Entry subentryAttrs = subentryUtils.getSubentryAttributes( newDn, importedEntry );

        for ( Attribute attribute : importedEntry )
        {
            subentryAttrs.put( attribute );
        }

        Collection<ACITuple> destTuples = new HashSet<ACITuple>();
        // Import permission is only valid for prescriptive ACIs
        addPerscriptiveAciTuples( moveContext, destTuples, newDn, subentryAttrs );

        // Evaluate the target context to see whether it
        // allows an entry named newName to be imported as a subordinate.
        aciContext = new AciContext( schemaManager, moveContext );
        aciContext.setUserGroupNames( userGroups );
        aciContext.setUserDn( principalDn );
        aciContext.setAuthenticationLevel( principal.getAuthenticationLevel() );
        aciContext.setEntryDn( newDn );
        aciContext.setMicroOperations( IMPORT_PERMS );
        aciContext.setAciTuples( destTuples );
        aciContext.setEntry( subentryAttrs );

        engine.checkPermission( aciContext );

        next( moveContext );
        tupleCache.subentryRenamed( oriChildName, newDn );
        groupCache.groupRenamed( oriChildName, newDn );
    }


    /**
     * {@inheritDoc}
     */
    public void moveAndRename( MoveAndRenameOperationContext moveAndRenameContext ) throws LdapException
    {
        Dn oldDn = moveAndRenameContext.getDn();
        CoreSession session = moveAndRenameContext.getSession();

        Entry entry = moveAndRenameContext.getOriginalEntry();

        LdapPrincipal principal = session.getEffectivePrincipal();
        Dn principalDn = principal.getDn();
        Dn newDn = moveAndRenameContext.getNewDn();

        // bypass authz code if we are disabled
        if ( !directoryService.isAccessControlEnabled() )
        {
            next( moveAndRenameContext );

            return;
        }

        protectCriticalEntries( moveAndRenameContext, oldDn );

        // bypass authz code but manage caches if operation is performed by the admin
        if ( isPrincipalAnAdministrator( principalDn ) )
        {
            next( moveAndRenameContext );
            tupleCache.subentryRenamed( oldDn, newDn );
            groupCache.groupRenamed( oldDn, newDn );

            return;
        }

        Set<Dn> userGroups = groupCache.getGroups( principalDn.getNormName() );
        Collection<ACITuple> tuples = new HashSet<ACITuple>();
        addPerscriptiveAciTuples( moveAndRenameContext, tuples, oldDn, entry );
        addEntryAciTuples( tuples, entry );
        addSubentryAciTuples( moveAndRenameContext, tuples, oldDn, entry );

        AciContext aciContext = new AciContext( schemaManager, moveAndRenameContext );
        aciContext.setUserGroupNames( userGroups );
        aciContext.setUserDn( principalDn );
        aciContext.setAuthenticationLevel( principal.getAuthenticationLevel() );
        aciContext.setEntryDn( oldDn );
        aciContext.setMicroOperations( MOVERENAME_PERMS );
        aciContext.setAciTuples( tuples );
        aciContext.setEntry( entry );

        engine.checkPermission( aciContext );

        // Get the entry again without operational attributes
        // because access control subentry operational attributes
        // will not be valid at the new location.
        // This will certainly be fixed by the SubentryInterceptor,
        // but after this service.

<<<<<<< HEAD
        LookupOperationContext lookupContext = new LookupOperationContext( session, oldDn, SchemaConstants.ALL_USER_ATTRIBUTES_ARRAY );
=======
        LookupOperationContext lookupContext = new LookupOperationContext( session, oldDn,
            SchemaConstants.ALL_USER_ATTRIBUTES_ARRAY );
>>>>>>> 6559ce59
        Entry importedEntry = directoryService.getPartitionNexus().lookup( lookupContext );

        // As the target entry does not exist yet and so
        // its subentry operational attributes are not there,
        // we need to construct an entry to represent it
        // at least with minimal requirements which are object class
        // and access control subentry operational attributes.
        Entry subentryAttrs = subentryUtils.getSubentryAttributes( newDn, importedEntry );

        for ( Attribute attribute : importedEntry )
        {
            subentryAttrs.put( attribute );
        }

        Collection<ACITuple> destTuples = new HashSet<ACITuple>();
        // Import permission is only valid for prescriptive ACIs
        addPerscriptiveAciTuples( moveAndRenameContext, destTuples, newDn, subentryAttrs );

        // Evaluate the target context to see whether it
        // allows an entry named newName to be imported as a subordinate.
        aciContext = new AciContext( schemaManager, moveAndRenameContext );
        aciContext.setUserGroupNames( userGroups );
        aciContext.setUserDn( principalDn );
        aciContext.setAuthenticationLevel( principal.getAuthenticationLevel() );
        aciContext.setEntryDn( newDn );
        aciContext.setMicroOperations( IMPORT_PERMS );
        aciContext.setAciTuples( destTuples );
        aciContext.setEntry( subentryAttrs );

        engine.checkPermission( aciContext );

        next( moveAndRenameContext );
        tupleCache.subentryRenamed( oldDn, newDn );
        groupCache.groupRenamed( oldDn, newDn );
    }


    /**
     * {@inheritDoc}
     */
    public void rename( RenameOperationContext renameContext ) throws LdapException
    {
        Dn oldName = renameContext.getDn();
        Entry originalEntry = null;

        if ( renameContext.getEntry() != null )
        {
<<<<<<< HEAD
            originalEntry = ((ClonedServerEntry)renameContext.getEntry()).getOriginalEntry();
=======
            originalEntry = ( ( ClonedServerEntry ) renameContext.getEntry() ).getOriginalEntry();
>>>>>>> 6559ce59
        }

        LdapPrincipal principal = renameContext.getSession().getEffectivePrincipal();
        Dn principalDn = principal.getDn();
        Dn newName = renameContext.getNewDn();

        // bypass authz code if we are disabled
        if ( !directoryService.isAccessControlEnabled() )
        {
            next( renameContext );
            return;
        }

        protectCriticalEntries( renameContext, oldName );

        // bypass authz code but manage caches if operation is performed by the admin
        if ( isPrincipalAnAdministrator( principalDn ) )
        {
            next( renameContext );
            tupleCache.subentryRenamed( oldName, newName );

            // TODO : this method returns a boolean : what should we do with the result ?
            groupCache.groupRenamed( oldName, newName );

            return;
        }

        Set<Dn> userGroups = groupCache.getGroups( principalDn.getNormName() );
        Collection<ACITuple> tuples = new HashSet<ACITuple>();
        addPerscriptiveAciTuples( renameContext, tuples, oldName, originalEntry );
        addEntryAciTuples( tuples, originalEntry );
        addSubentryAciTuples( renameContext, tuples, oldName, originalEntry );

        AciContext aciContext = new AciContext( schemaManager, renameContext );
        aciContext.setUserGroupNames( userGroups );
        aciContext.setUserDn( principalDn );
        aciContext.setAuthenticationLevel( principal.getAuthenticationLevel() );
        aciContext.setEntryDn( oldName );
        aciContext.setMicroOperations( RENAME_PERMS );
        aciContext.setAciTuples( tuples );
        aciContext.setEntry( originalEntry );

        engine.checkPermission( aciContext );

        next( renameContext );
        tupleCache.subentryRenamed( oldName, newName );
        groupCache.groupRenamed( oldName, newName );
    }


    /**
     * {@inheritDoc}
     */
    public EntryFilteringCursor search( SearchOperationContext searchContext ) throws LdapException
    {
        LdapPrincipal user = searchContext.getSession().getEffectivePrincipal();
        Dn principalDn = user.getDn();
        EntryFilteringCursor cursor = next( searchContext );

        boolean isSubschemaSubentryLookup = subschemaSubentryDn.equals( searchContext.getDn().getNormName() );
<<<<<<< HEAD
        SearchControls searchCtls = searchContext.getSearchControls();
        boolean isRootDseLookup = searchContext.getDn().size() == 0
            && searchCtls.getSearchScope() == SearchControls.OBJECT_SCOPE;
=======

        boolean isRootDseLookup = ( searchContext.getDn().size() == 0 )
            && ( searchContext.getScope() == SearchScope.OBJECT );
>>>>>>> 6559ce59

        if ( isPrincipalAnAdministrator( principalDn )
            || !directoryService.isAccessControlEnabled() || isRootDseLookup
            || isSubschemaSubentryLookup )
        {
            return cursor;
        }

        cursor.addEntryFilter( new AuthorizationFilter() );
        return cursor;
    }


    /**
     * Checks if the READ permissions exist to the entry and to each attribute type and
     * value.
     *
     * @todo not sure if we should hide attribute types/values or throw an exception
     * instead.  I think we're going to have to use a filter to restrict the return
     * of attribute types and values instead of throwing an exception.  Lack of read
     * perms to attributes and their values results in their removal when returning
     * the entry.
     *
     * @param principal the user associated with the call
     * @param dn the name of the entry being looked up
     * @param entry the raw entry pulled from the nexus
     * @throws Exception if undlying access to the DIT fails
     */
    private void checkLookupAccess( LookupOperationContext lookupContext, Entry entry ) throws LdapException
    {
        Dn dn = lookupContext.getDn();

        // no permissions checks on the RootDSE
        if ( dn.isRootDse() )
        {
            return;
        }

        LdapPrincipal principal = lookupContext.getSession().getEffectivePrincipal();
        Dn userName = principal.getDn();
        Set<Dn> userGroups = groupCache.getGroups( userName.getNormName() );
        Collection<ACITuple> tuples = new HashSet<ACITuple>();
        addPerscriptiveAciTuples( lookupContext, tuples, dn, entry );
        addEntryAciTuples( tuples, entry );
        addSubentryAciTuples( lookupContext, tuples, dn, entry );

        // check that we have read access to the entry
        AciContext aciContext = new AciContext( schemaManager, lookupContext );
        aciContext.setUserGroupNames( userGroups );
        aciContext.setUserDn( userName );
        aciContext.setAuthenticationLevel( principal.getAuthenticationLevel() );
        aciContext.setEntryDn( dn );
        aciContext.setMicroOperations( LOOKUP_PERMS );
        aciContext.setAciTuples( tuples );
        aciContext.setEntry( entry );

        engine.checkPermission( aciContext );

        // check that we have read access to every attribute type and value
        for ( Attribute attribute : entry )
        {

            for ( Value<?> value : attribute )
            {
                AciContext valueAciContext = new AciContext( schemaManager, lookupContext );
                valueAciContext.setUserGroupNames( userGroups );
                valueAciContext.setUserDn( userName );
                valueAciContext.setAuthenticationLevel( principal.getAuthenticationLevel() );
                valueAciContext.setEntryDn( dn );
                valueAciContext.setAttributeType( attribute.getAttributeType() );
                valueAciContext.setAttrValue( value );
                valueAciContext.setMicroOperations( READ_PERMS );
                valueAciContext.setAciTuples( tuples );
                valueAciContext.setEntry( entry );

                engine.checkPermission( valueAciContext );
            }
        }
    }


    public final boolean isPrincipalAnAdministrator( Dn principalDn )
    {
        return groupCache.isPrincipalAnAdministrator( principalDn );
    }


    public void cacheNewGroup( Dn name, Entry entry ) throws Exception
    {
        groupCache.groupAdded( name, entry );
    }


    private boolean filter( OperationContext opContext, Dn normName, Entry clonedEntry ) throws Exception
    {
        /*
         * First call hasPermission() for entry level "Browse" and "ReturnDN" perm
         * tests.  If we hasPermission() returns false we immediately short the
         * process and return false.
         */

        LdapPrincipal principal = opContext.getSession().getEffectivePrincipal();
        Dn userDn = principal.getDn();
        Set<Dn> userGroups = groupCache.getGroups( userDn.getNormName() );
        Collection<ACITuple> tuples = new HashSet<ACITuple>();
        addPerscriptiveAciTuples( opContext, tuples, normName, clonedEntry );
        addEntryAciTuples( tuples, ( ( ClonedServerEntry ) clonedEntry ).getOriginalEntry() );
        addSubentryAciTuples( opContext, tuples, normName, ( ( ClonedServerEntry ) clonedEntry ).getOriginalEntry() );

        AciContext aciContext = new AciContext( schemaManager, opContext );
        aciContext.setUserGroupNames( userGroups );
        aciContext.setUserDn( userDn );
        aciContext.setAuthenticationLevel( principal.getAuthenticationLevel() );
        aciContext.setEntryDn( normName );
        aciContext.setMicroOperations( SEARCH_ENTRY_PERMS );
        aciContext.setAciTuples( tuples );
        aciContext.setEntry( ( ( ClonedServerEntry ) clonedEntry ).getOriginalEntry() );

        if ( !engine.hasPermission( aciContext ) )
        {
            return false;
        }

        /*
         * For each attribute type we check if access is allowed to the type.  If not
         * the attribute is yanked out of the entry to be returned.  If permission is
         * allowed we move on to check if the values are allowed.  Values that are
         * not allowed are removed from the attribute.  If the attribute has no more
         * values remaining then the entire attribute is removed.
         */
        List<AttributeType> attributeToRemove = new ArrayList<AttributeType>();

        for ( Attribute attribute : clonedEntry.getAttributes() )
        {
            // if attribute type scope access is not allowed then remove the attribute and continue
            AttributeType attributeType = attribute.getAttributeType();
            Attribute attr = clonedEntry.get( attributeType );

            aciContext = new AciContext( schemaManager, opContext );
            aciContext.setUserGroupNames( userGroups );
            aciContext.setUserDn( userDn );
            aciContext.setAuthenticationLevel( principal.getAuthenticationLevel() );
            aciContext.setEntryDn( normName );
            aciContext.setAttributeType( attributeType );
            aciContext.setMicroOperations( SEARCH_ATTRVAL_PERMS );
            aciContext.setAciTuples( tuples );
            aciContext.setEntry( clonedEntry );

            if ( !engine.hasPermission( aciContext ) )
            {
                attributeToRemove.add( attributeType );

                continue;
            }

            List<Value<?>> valueToRemove = new ArrayList<Value<?>>();

            // attribute type scope is ok now let's determine value level scope
            for ( Value<?> value : attr )
            {
                aciContext = new AciContext( schemaManager, opContext );
                aciContext.setUserGroupNames( userGroups );
                aciContext.setUserDn( userDn );
                aciContext.setAuthenticationLevel( principal.getAuthenticationLevel() );
                aciContext.setEntryDn( normName );
                aciContext.setAttributeType( attr.getAttributeType() );
                aciContext.setAttrValue( value );
                aciContext.setMicroOperations( SEARCH_ATTRVAL_PERMS );
                aciContext.setAciTuples( tuples );
                aciContext.setEntry( clonedEntry );

                if ( !engine.hasPermission( aciContext ) )
                {
                    valueToRemove.add( value );
                }
            }

            for ( Value<?> value : valueToRemove )
            {
                attr.remove( value );
            }

            if ( attr.size() == 0 )
            {
                attributeToRemove.add( attributeType );
            }
        }

        for ( AttributeType attributeType : attributeToRemove )
        {
            clonedEntry.removeAttributes( attributeType );
        }

        return true;
    }

<<<<<<< HEAD

=======
>>>>>>> 6559ce59
    /**
     * WARNING: create one of these filters fresh every time for each new search.
     */
    private class AuthorizationFilter implements EntryFilter
    {
        public boolean accept( SearchingOperationContext searchContext, Entry entry ) throws Exception
        {
            Dn normName = entry.getDn().apply( schemaManager );

            return filter( searchContext, normName, entry );
        }
    }


    private boolean isTheAdministrator( Dn normalizedDn )
    {
        return normalizedDn.getNormName().equals( ServerDNConstants.ADMIN_SYSTEM_DN_NORMALIZED );
    }
}<|MERGE_RESOLUTION|>--- conflicted
+++ resolved
@@ -170,15 +170,6 @@
     /** The SubentryUtils instance */
     private static SubentryUtils subentryUtils;
 
-    
-    /**
-     * Create a AciAuthorizationInterceptor instance
-     */
-    public AciAuthorizationInterceptor()
-    {
-        super( InterceptorEnum.ACI_AUTHORIZATION_INTERCEPTOR );
-    }
-    
 
     /**
      * Create a AciAuthorizationInterceptor instance
@@ -358,7 +349,8 @@
      * @throws Exception if there are problems accessing attribute values
      * @param proxy the partition nexus proxy object
      */
-    private void addPerscriptiveAciTuples( OperationContext opContext, Collection<ACITuple> tuples, Dn dn, Entry entry ) throws LdapException
+    private void addPerscriptiveAciTuples( OperationContext opContext, Collection<ACITuple> tuples, Dn dn, Entry entry )
+        throws LdapException
     {
         Entry originalEntry = null;
 
@@ -455,7 +447,8 @@
      * @throws Exception if there are problems accessing attribute values
      * @param proxy the partition nexus proxy object
      */
-    private void addSubentryAciTuples( OperationContext opContext, Collection<ACITuple> tuples, Dn dn, Entry entry ) throws LdapException
+    private void addSubentryAciTuples( OperationContext opContext, Collection<ACITuple> tuples, Dn dn, Entry entry )
+        throws LdapException
     {
         // only perform this for subentries
         if ( !entry.contains( SchemaConstants.OBJECT_CLASS_AT, SchemaConstants.SUBENTRY_OC ) )
@@ -468,16 +461,10 @@
         Dn parentDn = dn.getParent();
 
         CoreSession session = opContext.getSession();
-<<<<<<< HEAD
-        LookupOperationContext lookupContext = new LookupOperationContext( session, parentDn, SchemaConstants.ALL_ATTRIBUTES_ARRAY );
-
-        Entry administrativeEntry = (( ClonedServerEntry ) directoryService.getPartitionNexus().lookup( lookupContext ) )
-=======
         LookupOperationContext lookupContext = new LookupOperationContext( session, parentDn,
             SchemaConstants.ALL_ATTRIBUTES_ARRAY );
 
         Entry administrativeEntry = ( ( ClonedServerEntry ) directoryService.getPartitionNexus().lookup( lookupContext ) )
->>>>>>> 6559ce59
             .getOriginalEntry();
 
         Attribute subentryAci = administrativeEntry.get( SUBENTRY_ACI_AT );
@@ -765,12 +752,8 @@
             return answer;
         }
 
-<<<<<<< HEAD
-        LookupOperationContext lookupContext = new LookupOperationContext( session, dn, SchemaConstants.ALL_ATTRIBUTES_ARRAY );
-=======
         LookupOperationContext lookupContext = new LookupOperationContext( session, dn,
             SchemaConstants.ALL_ATTRIBUTES_ARRAY );
->>>>>>> 6559ce59
         Entry entry = directoryService.getPartitionNexus().lookup( lookupContext );
 
         Set<Dn> userGroups = groupCache.getGroups( principalDn.getNormName() );
@@ -787,11 +770,7 @@
         aciContext.setEntryDn( dn );
         aciContext.setMicroOperations( BROWSE_PERMS );
         aciContext.setAciTuples( tuples );
-<<<<<<< HEAD
-        aciContext.setEntry( ((ClonedServerEntry)entry).getOriginalEntry() );
-=======
         aciContext.setEntry( ( ( ClonedServerEntry ) entry ).getOriginalEntry() );
->>>>>>> 6559ce59
 
         engine.checkPermission( aciContext );
 
@@ -880,12 +859,8 @@
              * @TODO: A virtual entry can be created here for not hitting the backend again.
              */
             CoreSession session = modifyContext.getSession();
-<<<<<<< HEAD
-            LookupOperationContext lookupContext = new LookupOperationContext( session, dn, SchemaConstants.ALL_ATTRIBUTES_ARRAY );
-=======
             LookupOperationContext lookupContext = new LookupOperationContext( session, dn,
                 SchemaConstants.ALL_ATTRIBUTES_ARRAY );
->>>>>>> 6559ce59
             Entry modifiedEntry = directoryService.getPartitionNexus().lookup( lookupContext );
             tupleCache.subentryModified( dn, mods, modifiedEntry );
             groupCache.groupModified( dn, mods, entry, schemaManager );
@@ -1010,12 +985,8 @@
          * @TODO: A virtual entry can be created here for not hitting the backend again.
          */
         CoreSession session = modifyContext.getSession();
-<<<<<<< HEAD
-        LookupOperationContext lookupContext = new LookupOperationContext( session, dn, SchemaConstants.ALL_ATTRIBUTES_ARRAY );
-=======
         LookupOperationContext lookupContext = new LookupOperationContext( session, dn,
             SchemaConstants.ALL_ATTRIBUTES_ARRAY );
->>>>>>> 6559ce59
 
         Entry modifiedEntry = directoryService.getPartitionNexus().lookup( lookupContext );
         tupleCache.subentryModified( dn, mods, modifiedEntry );
@@ -1033,21 +1004,12 @@
         // Access the principal requesting the operation, and bypass checks if it is the admin
         Entry entry = moveContext.getOriginalEntry();
         CoreSession session = moveContext.getSession();
-<<<<<<< HEAD
 
         Dn newDn = moveContext.getNewDn();
 
         LdapPrincipal principal = session.getEffectivePrincipal();
         Dn principalDn = principal.getDn();
 
-=======
-
-        Dn newDn = moveContext.getNewDn();
-
-        LdapPrincipal principal = session.getEffectivePrincipal();
-        Dn principalDn = principal.getDn();
-
->>>>>>> 6559ce59
         // bypass authz code if we are disabled
         if ( !directoryService.isAccessControlEnabled() )
         {
@@ -1088,12 +1050,8 @@
         // will not be valid at the new location.
         // This will certainly be fixed by the SubentryInterceptor,
         // but after this service.
-<<<<<<< HEAD
-        LookupOperationContext lookupContext = new LookupOperationContext( session, oriChildName, SchemaConstants.ALL_USER_ATTRIBUTES_ARRAY );
-=======
         LookupOperationContext lookupContext = new LookupOperationContext( session, oriChildName,
             SchemaConstants.ALL_USER_ATTRIBUTES_ARRAY );
->>>>>>> 6559ce59
         Entry importedEntry = directoryService.getPartitionNexus().lookup( lookupContext );
 
         // As the target entry does not exist yet and so
@@ -1188,12 +1146,8 @@
         // This will certainly be fixed by the SubentryInterceptor,
         // but after this service.
 
-<<<<<<< HEAD
-        LookupOperationContext lookupContext = new LookupOperationContext( session, oldDn, SchemaConstants.ALL_USER_ATTRIBUTES_ARRAY );
-=======
         LookupOperationContext lookupContext = new LookupOperationContext( session, oldDn,
             SchemaConstants.ALL_USER_ATTRIBUTES_ARRAY );
->>>>>>> 6559ce59
         Entry importedEntry = directoryService.getPartitionNexus().lookup( lookupContext );
 
         // As the target entry does not exist yet and so
@@ -1241,11 +1195,7 @@
 
         if ( renameContext.getEntry() != null )
         {
-<<<<<<< HEAD
-            originalEntry = ((ClonedServerEntry)renameContext.getEntry()).getOriginalEntry();
-=======
             originalEntry = ( ( ClonedServerEntry ) renameContext.getEntry() ).getOriginalEntry();
->>>>>>> 6559ce59
         }
 
         LdapPrincipal principal = renameContext.getSession().getEffectivePrincipal();
@@ -1306,15 +1256,9 @@
         EntryFilteringCursor cursor = next( searchContext );
 
         boolean isSubschemaSubentryLookup = subschemaSubentryDn.equals( searchContext.getDn().getNormName() );
-<<<<<<< HEAD
-        SearchControls searchCtls = searchContext.getSearchControls();
-        boolean isRootDseLookup = searchContext.getDn().size() == 0
-            && searchCtls.getSearchScope() == SearchControls.OBJECT_SCOPE;
-=======
 
         boolean isRootDseLookup = ( searchContext.getDn().size() == 0 )
             && ( searchContext.getScope() == SearchScope.OBJECT );
->>>>>>> 6559ce59
 
         if ( isPrincipalAnAdministrator( principalDn )
             || !directoryService.isAccessControlEnabled() || isRootDseLookup
@@ -1511,10 +1455,6 @@
         return true;
     }
 
-<<<<<<< HEAD
-
-=======
->>>>>>> 6559ce59
     /**
      * WARNING: create one of these filters fresh every time for each new search.
      */
