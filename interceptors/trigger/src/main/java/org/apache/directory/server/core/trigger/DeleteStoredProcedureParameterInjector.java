--- conflicted
+++ resolved
@@ -74,12 +74,8 @@
          * especially subentry related ones like "triggerExecutionSubentries".
          */
         CoreSession session = opContext.getSession();
-<<<<<<< HEAD
-        LookupOperationContext lookupContext = new LookupOperationContext( session, deletedEntryName, SchemaConstants.ALL_USER_ATTRIBUTES_ARRAY );
-=======
         LookupOperationContext lookupContext = new LookupOperationContext( session, deletedEntryName,
             SchemaConstants.ALL_USER_ATTRIBUTES_ARRAY );
->>>>>>> 6559ce59
 
         return session.getDirectoryService().getPartitionNexus().lookup( lookupContext );
     }
