/*
 *  Licensed to the Apache Software Foundation (ASF) under one
 *  or more contributor license agreements.  See the NOTICE file
 *  distributed with this work for additional information
 *  regarding copyright ownership.  The ASF licenses this file
 *  to you under the Apache License, Version 2.0 (the
 *  "License"); you may not use this file except in compliance
 *  with the License.  You may obtain a copy of the License at
 *
 *    http://www.apache.org/licenses/LICENSE-2.0
 *
 *  Unless required by applicable law or agreed to in writing,
 *  software distributed under the License is distributed on an
 *  "AS IS" BASIS, WITHOUT WARRANTIES OR CONDITIONS OF ANY
 *  KIND, either express or implied.  See the License for the
 *  specific language governing permissions and limitations
 *  under the License.
 *
 */
package org.apache.directory.server.core.authn;


import java.net.SocketAddress;
import java.security.MessageDigest;
import java.security.NoSuchAlgorithmException;
import java.util.Arrays;

import javax.naming.Context;

import org.apache.commons.collections.map.LRUMap;
import org.apache.commons.lang.ArrayUtils;
import org.apache.directory.server.core.api.LdapPrincipal;
import org.apache.directory.server.core.api.entry.ClonedServerEntry;
import org.apache.directory.server.core.api.interceptor.context.BindOperationContext;
import org.apache.directory.server.core.api.interceptor.context.LookupOperationContext;
import org.apache.directory.server.i18n.I18n;
import org.apache.directory.shared.ldap.model.constants.AuthenticationLevel;
import org.apache.directory.shared.ldap.model.constants.LdapSecurityConstants;
import org.apache.directory.shared.ldap.model.constants.SchemaConstants;
import org.apache.directory.shared.ldap.model.entry.Attribute;
import org.apache.directory.shared.ldap.model.entry.Entry;
import org.apache.directory.shared.ldap.model.entry.Value;
import org.apache.directory.shared.ldap.model.exception.LdapAuthenticationException;
import org.apache.directory.shared.ldap.model.exception.LdapException;
import org.apache.directory.shared.ldap.model.name.Dn;
import org.apache.directory.shared.util.Base64;
import org.apache.directory.shared.util.StringConstants;
import org.apache.directory.shared.util.Strings;
import org.apache.directory.shared.util.UnixCrypt;
import org.apache.mina.core.session.IoSession;


/**
 * A simple {@link Authenticator} that authenticates clear text passwords
 * contained within the <code>userPassword</code> attribute in DIT. If the
 * password is stored with a one-way encryption applied (e.g. SHA), the password
 * is hashed the same way before comparison.
 *
 * We use a cache to speedup authentication, where the Dn/password are stored.
 *
 * @author <a href="mailto:dev@directory.apache.org">Apache Directory Project</a>
 */
public class SimpleAuthenticator extends AbstractAuthenticator
{
    /** A speedup for logger in debug mode */
    private static final boolean IS_DEBUG = LOG.isDebugEnabled();

    /**
     * A cache to store passwords. It's a speedup, we will be able to avoid backend lookups.
     *
     * Note that the backend also use a cache mechanism, but for performance gain, it's good
     * to manage a cache here. The main problem is that when a user modify his password, we will
     * have to update it at three different places :
     * - in the backend,
     * - in the partition cache,
     * - in this cache.
     *
     * The update of the backend and partition cache is already correctly handled, so we will
     * just have to offer an access to refresh the local cache.
     *
     * We need to be sure that frequently used passwords be always in cache, and not discarded.
     * We will use a LRU cache for this purpose.
     */
    private final LRUMap credentialCache;

    /** Declare a default for this cache. 100 entries seems to be enough */
    private static final int DEFAULT_CACHE_SIZE = 100;

<<<<<<< HEAD
=======

>>>>>>> 6559ce59
    /**
     * Creates a new instance.
     * @see AbstractAuthenticator
     */
    public SimpleAuthenticator()
    {
        super( AuthenticationLevel.SIMPLE );
        credentialCache = new LRUMap( DEFAULT_CACHE_SIZE );
    }


    /**
     * Creates a new instance, with an initial cache size
     * @param cacheSize the size of the credential cache
     */
    public SimpleAuthenticator( int cacheSize )
    {
        super( AuthenticationLevel.SIMPLE );

        credentialCache = new LRUMap( cacheSize > 0 ? cacheSize : DEFAULT_CACHE_SIZE );
    }


    /**
     * Get the password either from cache or from backend.
     * @param principalDN The Dn from which we want the password
     * @return A byte array which can be empty if the password was not found
     * @throws Exception If we have a problem during the lookup operation
     */
    private LdapPrincipal getStoredPassword( BindOperationContext bindContext ) throws LdapException
    {
        LdapPrincipal principal = null;

        // use cache only if pwdpolicy is not enabled
        if ( !getDirectoryService().isPwdPolicyEnabled() )
        {
            synchronized ( credentialCache )
            {
                principal = ( LdapPrincipal ) credentialCache.get( bindContext.getDn().getNormName() );
            }
        }

        byte[] storedPassword;

        if ( principal == null )
        {
            // Not found in the cache
            // Get the user password from the backend
            storedPassword = lookupUserPassword( bindContext );

            // Deal with the special case where the user didn't enter a password
            // We will compare the empty array with the credentials. Sometime,
            // a user does not set a password. This is bad, but there is nothing
            // we can do against that, except education ...
            if ( storedPassword == null )
            {
                storedPassword = ArrayUtils.EMPTY_BYTE_ARRAY;
            }

            // Create the new principal before storing it in the cache
            principal = new LdapPrincipal( getDirectoryService().getSchemaManager(), bindContext.getDn(),
                AuthenticationLevel.SIMPLE, storedPassword );

            // Now, update the local cache ONLY if pwdpolicy is not enabled.
            if ( !getDirectoryService().isPwdPolicyEnabled() )
            {
                synchronized ( credentialCache )
                {
                    credentialCache.put( bindContext.getDn().getNormName(), principal );
                }
            }
        }

        return principal;
    }


    /**
     * <p>
     * Looks up <tt>userPassword</tt> attribute of the entry whose name is the
     * value of {@link Context#SECURITY_PRINCIPAL} environment variable, and
     * authenticates a user with the plain-text password.
     * </p>
     */
    public LdapPrincipal authenticate( BindOperationContext bindContext ) throws LdapException
    {
        if ( IS_DEBUG )
        {
            LOG.debug( "Authenticating {}", bindContext.getDn() );
        }

        // ---- extract password from JNDI environment
        byte[] credentials = bindContext.getCredentials();

        LdapPrincipal principal = getStoredPassword( bindContext );

        IoSession session = bindContext.getIoSession();

        if ( session != null )
        {
            SocketAddress clientAddress = session.getRemoteAddress();
            principal.setClientAddress( clientAddress );
            SocketAddress serverAddress = session.getServiceAddress();
            principal.setServerAddress( serverAddress );
        }

        // Get the stored password, either from cache or from backend
        byte[] storedPassword = principal.getUserPassword();

        // Now, compare the two passwords.
        if ( PasswordUtil.compareCredentials( credentials, storedPassword ) )
        {
            if ( IS_DEBUG )
            {
                LOG.debug( "{} Authenticated", bindContext.getDn() );
            }

            return principal;
        }
        else
        {
            // Bad password ...
            String message = I18n.err( I18n.ERR_230, bindContext.getDn().getName() );
            LOG.info( message );
            throw new LdapAuthenticationException( message );
        }
    }


    /**
     * Local function which request the password from the backend
     * @param bindContext the Bind operation context
     * @return the credentials from the backend
     * @throws Exception if there are problems accessing backend
     */
    private byte[] lookupUserPassword( BindOperationContext bindContext ) throws LdapException
    {
        // ---- lookup the principal entry's userPassword attribute
        Entry userEntry;

        try
        {
            /*
             * NOTE: at this point the BindOperationContext does not has a
             * null session since the user has not yet authenticated so we
             * cannot use lookup() yet.  This is a very special
             * case where we cannot rely on the bindContext to perform a new
             * sub operation.
             */
            LookupOperationContext lookupContext = new LookupOperationContext( getDirectoryService().getAdminSession(),
                bindContext.getDn() );
            lookupContext.addAttrsId( SchemaConstants.ALL_USER_ATTRIBUTES );
            // OP attributes required for ppolicy
            lookupContext.addAttrsId( SchemaConstants.ALL_OPERATIONAL_ATTRIBUTES );
<<<<<<< HEAD
            
=======

>>>>>>> 6559ce59
            userEntry = getDirectoryService().getPartitionNexus().lookup( lookupContext );

            if ( userEntry == null )
            {
                Dn dn = bindContext.getDn();
                String upDn = ( dn == null ? "" : dn.getName() );

                throw new LdapAuthenticationException( I18n.err( I18n.ERR_231, upDn ) );
            }
        }
        catch ( Exception cause )
        {
            LOG.error( I18n.err( I18n.ERR_6, cause.getLocalizedMessage() ) );
            LdapAuthenticationException e = new LdapAuthenticationException( cause.getLocalizedMessage() );
            e.initCause( e );
            throw e;
        }

        checkPwdPolicy( userEntry );

        Value<?> userPassword;

        Attribute userPasswordAttr = userEntry.get( SchemaConstants.USER_PASSWORD_AT );

        bindContext.setEntry( new ClonedServerEntry( userEntry ) );

        // ---- assert that credentials match
        if ( userPasswordAttr == null )
        {
            return StringConstants.EMPTY_BYTES;
        }
        else
        {
            userPassword = userPasswordAttr.get();

            return userPassword.getBytes();
        }
    }


    /**
     * Get the algorithm of a password, which is stored in the form "{XYZ}...".
     * The method returns null, if the argument is not in this form. It returns
     * XYZ, if XYZ is an algorithm known to the MessageDigest class of
     * java.security.
     *
     * @param password a byte[]
     * @return included message digest alorithm, if any
     * @throws IllegalArgumentException if the algorithm cannot be identified
     */
    protected String getAlgorithmForHashedPassword( byte[] password ) throws IllegalArgumentException
    {
        String result = null;

        // Check if password arg is string or byte[]
        String sPassword = Strings.utf8ToString( password );
        int rightParen = sPassword.indexOf( '}' );

        if ( ( sPassword.length() > 2 ) && ( sPassword.charAt( 0 ) == '{' ) && ( rightParen > -1 ) )
        {
            String algorithm = sPassword.substring( 1, rightParen );

            if ( LdapSecurityConstants.HASH_METHOD_CRYPT.getName().equalsIgnoreCase( algorithm ) )
            {
                return algorithm;
            }

            try
            {
                MessageDigest.getInstance( algorithm );
                result = algorithm;
            }
            catch ( NoSuchAlgorithmException e )
            {
                LOG.warn( "Unknown message digest algorithm in password: " + algorithm, e );
            }
        }

        return result;
    }


    /**
     * Creates a digested password. For a given hash algorithm and a password
     * value, the algorithm is applied to the password, and the result is Base64
     * encoded. The method returns a String which looks like "{XYZ}bbbbbbb",
     * whereas XYZ is the name of the algorithm, and bbbbbbb is the Base64
     * encoded value of XYZ applied to the password.
     *
     * @param algorithm
     *            an algorithm which is supported by
     *            java.security.MessageDigest, e.g. SHA
     * @param password
     *            password value, a byte[]
     *
     * @return a digested password, which looks like
     *         {SHA}LhkDrSoM6qr0fW6hzlfOJQW61tc=
     *
     * @throws IllegalArgumentException
     *             if password is neither a String nor a byte[], or algorithm is
     *             not known to java.security.MessageDigest class
     */
    protected String createDigestedPassword( String algorithm, byte[] password ) throws IllegalArgumentException
    {
        // create message digest object
        try
        {
            if ( LdapSecurityConstants.HASH_METHOD_CRYPT.getName().equalsIgnoreCase( algorithm ) )
            {
                String saltWithCrypted = UnixCrypt.crypt( Strings.utf8ToString( password ), "" );
                String crypted = saltWithCrypted.substring( 2 );
                return '{' + algorithm + '}' + Arrays.toString( Strings.getBytesUtf8( crypted ) );
            }
            else
            {
                MessageDigest digest = MessageDigest.getInstance( algorithm );

                // calculate hashed value of password
                byte[] fingerPrint = digest.digest( password );
                char[] encoded = Base64.encode( fingerPrint );

                // create return result of form "{alg}bbbbbbb"
                return '{' + algorithm + '}' + new String( encoded );
            }
        }
        catch ( NoSuchAlgorithmException nsae )
        {
            LOG.error( I18n.err( I18n.ERR_7, algorithm ) );
            throw new IllegalArgumentException( nsae.getLocalizedMessage() );
        }
    }


    /**
     * Remove the principal form the cache. This is used when the user changes
     * his password.
     */
    public void invalidateCache( Dn bindDn )
    {
        synchronized ( credentialCache )
        {
            credentialCache.remove( bindDn.getNormName() );
        }
    }
}<|MERGE_RESOLUTION|>--- conflicted
+++ resolved
@@ -86,10 +86,7 @@
     /** Declare a default for this cache. 100 entries seems to be enough */
     private static final int DEFAULT_CACHE_SIZE = 100;
 
-<<<<<<< HEAD
-=======
-
->>>>>>> 6559ce59
+
     /**
      * Creates a new instance.
      * @see AbstractAuthenticator
@@ -244,11 +241,7 @@
             lookupContext.addAttrsId( SchemaConstants.ALL_USER_ATTRIBUTES );
             // OP attributes required for ppolicy
             lookupContext.addAttrsId( SchemaConstants.ALL_OPERATIONAL_ATTRIBUTES );
-<<<<<<< HEAD
-            
-=======
-
->>>>>>> 6559ce59
+
             userEntry = getDirectoryService().getPartitionNexus().lookup( lookupContext );
 
             if ( userEntry == null )
