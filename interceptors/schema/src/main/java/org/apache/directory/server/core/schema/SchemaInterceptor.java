--- conflicted
+++ resolved
@@ -155,14 +155,6 @@
     /** A map used to store all the objectClasses allowed attributes (may + must) */
     private Map<String, List<AttributeType>> allowed;
 
-    /**
-     * Creates a new instance of a SchemaInterceptor.
-     */
-    public SchemaInterceptor()
-    {
-        super( InterceptorEnum.SCHEMA_INTERCEPTOR );
-    }
-
 
     /**
      * Creates a new instance of a SchemaInterceptor.
@@ -315,7 +307,8 @@
      * As a result, we will gather all of these three ObjectClasses in 'inetOrgPerson' ObjectClasse
      * superiors.
      */
-    private void computeOCSuperiors( ObjectClass objectClass, List<ObjectClass> superiors, Set<String> ocSeen ) throws LdapException
+    private void computeOCSuperiors( ObjectClass objectClass, List<ObjectClass> superiors, Set<String> ocSeen )
+        throws LdapException
     {
         List<ObjectClass> parents = objectClass.getSuperiors();
 
@@ -1385,11 +1378,7 @@
             }
 
             modifyContext.setModItems( cleanMods );
-<<<<<<< HEAD
-            
-=======
-
->>>>>>> 6559ce59
+
             // Now that the entry has been modified, update the SSSE
             schemaSubEntryManager.modifySchemaSubentry( modifyContext, modifyContext
                 .hasRequestControl( Cascade.OID ) );
@@ -1413,11 +1402,7 @@
         Dn oldDn = renameContext.getDn();
         Rdn newRdn = renameContext.getNewRdn();
         boolean deleteOldRn = renameContext.getDeleteOldRdn();
-<<<<<<< HEAD
-        Entry entry = ((ClonedServerEntry)renameContext.getEntry()).getClonedEntry();
-=======
         Entry entry = ( ( ClonedServerEntry ) renameContext.getEntry() ).getClonedEntry();
->>>>>>> 6559ce59
 
         /*
          *  Note: This is only a consistency checks, to the ensure that all
@@ -1432,22 +1417,6 @@
             // Delete the old Rdn means we remove some attributes and values.
             // We must make sure that after this operation all must attributes
             // are still present in the entry.
-<<<<<<< HEAD
-            for ( Ava atav : oldRdn)
-            {
-                AttributeType type = schemaManager.lookupAttributeTypeRegistry( atav.getUpType() );
-                entry.remove( type, atav.getUpValue() );
-            }
-
-            // Check that no operational attributes are removed
-            for ( Ava atav : oldRdn)
-            {
-                AttributeType attributeType = schemaManager.lookupAttributeTypeRegistry( atav.getUpType() );
-
-                if ( !attributeType.isUserModifiable() )
-                {
-                    throw new LdapNoPermissionException( "Cannot modify the attribute '" + atav.getUpType() + "'" );
-=======
             for ( Ava atav : oldRdn )
             {
                 AttributeType type = schemaManager.lookupAttributeTypeRegistry( atav.getType() );
@@ -1462,25 +1431,15 @@
                 if ( !attributeType.isUserModifiable() )
                 {
                     throw new LdapNoPermissionException( "Cannot modify the attribute '" + atav.getType() + "'" );
->>>>>>> 6559ce59
                 }
             }
         }
 
         for ( Ava atav : newRdn )
         {
-<<<<<<< HEAD
-            AttributeType type = schemaManager.lookupAttributeTypeRegistry( atav.getUpType() );
-
-            if ( !entry.contains( type, atav.getNormValue() ) )
-            {
-                entry.add( new DefaultAttribute( type, atav.getNormValue() ) );
-            }
-=======
             AttributeType type = schemaManager.lookupAttributeTypeRegistry( atav.getType() );
 
             entry.add( new DefaultAttribute( type, atav.getValue() ) );
->>>>>>> 6559ce59
         }
 
         // Substitute the Rdn and check if the new entry is correct
@@ -1498,24 +1457,14 @@
     public EntryFilteringCursor search( SearchOperationContext searchContext ) throws LdapException
     {
         Dn base = searchContext.getDn();
-<<<<<<< HEAD
-        SearchControls searchCtls = searchContext.getSearchControls();
-=======
->>>>>>> 6559ce59
         ExprNode filter = searchContext.getFilter();
 
         // We have to eliminate bad attributes from the request, accordingly
         // to RFC 2251, chap. 4.5.1. Basically, all unknown attributes are removed
         // from the list
-<<<<<<< HEAD
-        if ( searchCtls.getReturningAttributes() != null )
-        {
-            filterAttributesToReturn( searchCtls );
-=======
         if ( searchContext.getReturningAttributesString() != null )
         {
             filterAttributesToReturn( searchContext );
->>>>>>> 6559ce59
         }
 
         // We also have to check the H/R flag for the filter attributes
@@ -1528,11 +1477,7 @@
         {
             EntryFilteringCursor cursor = next( searchContext );
 
-<<<<<<< HEAD
-            if ( searchCtls.getReturningAttributes() != null )
-=======
             if ( searchContext.getReturningAttributesString() != null )
->>>>>>> 6559ce59
             {
                 cursor.addEntryFilter( topFilter );
                 return cursor;
@@ -1549,17 +1494,10 @@
         // The user was searching into the subSchemaSubEntry
         // This kind of search _must_ be limited to OBJECT scope (the subSchemaSubEntry
         // does not have any sub level)
-<<<<<<< HEAD
-        if ( searchCtls.getSearchScope() == SearchControls.OBJECT_SCOPE )
-        {
-            // The filter can be an equality or a presence, but nothing else
-            if ( filter instanceof SimpleNode)
-=======
         if ( searchContext.getScope() == SearchScope.OBJECT )
         {
             // The filter can be an equality or a presence, but nothing else
             if ( filter instanceof SimpleNode )
->>>>>>> 6559ce59
             {
                 // We should get the value for the filter.
                 // only 'top' and 'subSchema' are valid values
@@ -1587,12 +1525,8 @@
                         .equals( SchemaConstants.SUBSCHEMA_OC_OID ) ) && ( node instanceof EqualityNode ) )
                 {
                     // call.setBypass( true );
-<<<<<<< HEAD
-                    Entry serverEntry = SchemaService.getSubschemaEntry( directoryService, searchCtls.getReturningAttributes() );
-=======
                     Entry serverEntry = SchemaService.getSubschemaEntry( directoryService,
                         searchContext.getReturningAttributesString() );
->>>>>>> 6559ce59
                     serverEntry.setDn( base );
                     return new BaseEntryFilteringCursor( new SingletonCursor<Entry>( serverEntry ), searchContext );
                 }
@@ -1609,12 +1543,8 @@
                 if ( node.getAttributeType().equals( OBJECT_CLASS_AT ) )
                 {
                     // call.setBypass( true );
-<<<<<<< HEAD
-                    Entry serverEntry = SchemaService.getSubschemaEntry( directoryService, searchCtls.getReturningAttributes() );
-=======
                     Entry serverEntry = SchemaService.getSubschemaEntry( directoryService,
                         searchContext.getReturningAttributesString() );
->>>>>>> 6559ce59
                     serverEntry.setDn( base );
                     EntryFilteringCursor cursor = new BaseEntryFilteringCursor(
                         new SingletonCursor<Entry>( serverEntry ), searchContext );
@@ -1718,15 +1648,6 @@
             StringBuilder sb = new StringBuilder();
             sb.append( '[' );
 
-<<<<<<< HEAD
-            for( String oid: must )
-            {
-                String name = schemaManager.getAttributeType( oid ).getName();
-                sb.append( name )
-                .append( '(' )
-                .append( oid )
-                .append( "), " );
-=======
             for ( String oid : must )
             {
                 String name = schemaManager.getAttributeType( oid ).getName();
@@ -1734,7 +1655,6 @@
                     .append( '(' )
                     .append( oid )
                     .append( "), " );
->>>>>>> 6559ce59
             }
 
             int end = sb.length();
