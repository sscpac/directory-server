/*
 *  Licensed to the Apache Software Foundation (ASF) under one
 *  or more contributor license agreements.  See the NOTICE file
 *  distributed with this work for additional information
 *  regarding copyright ownership.  The ASF licenses this file
 *  to you under the Apache License, Version 2.0 (the
 *  "License"); you may not use this file except in compliance
 *  with the License.  You may obtain a copy of the License at
 *  
 *    http://www.apache.org/licenses/LICENSE-2.0
 *  
 *  Unless required by applicable law or agreed to in writing,
 *  software distributed under the License is distributed on an
 *  "AS IS" BASIS, WITHOUT WARRANTIES OR CONDITIONS OF ANY
 *  KIND, either express or implied.  See the License for the
 *  specific language governing permissions and limitations
 *  under the License. 
 *  
 */
package org.apache.directory.server.kerberos.shared.crypto.encryption;


import java.security.GeneralSecurityException;
import java.security.MessageDigest;
import java.security.NoSuchAlgorithmException;
import java.security.spec.AlgorithmParameterSpec;
import java.util.Arrays;

import javax.crypto.Cipher;
import javax.crypto.SecretKey;
import javax.crypto.spec.IvParameterSpec;
import javax.crypto.spec.SecretKeySpec;

import org.apache.directory.server.kerberos.shared.exceptions.ErrorType;
import org.apache.directory.server.kerberos.shared.exceptions.KerberosException;
import org.apache.directory.server.kerberos.shared.messages.value.EncryptedData;
import org.apache.directory.server.kerberos.shared.messages.value.EncryptionKey;
import org.apache.directory.shared.ldap.constants.LdapSecurityConstants;


/**
 * @author <a href="mailto:dev@directory.apache.org">Apache Directory Project</a>
 * @version $Rev$, $Date$
 */
class DesCbcMd5Encryption extends EncryptionEngine
{
    private static final byte[] iv = new byte[]
        { ( byte ) 0x00, ( byte ) 0x00, ( byte ) 0x00, ( byte ) 0x00, ( byte ) 0x00, ( byte ) 0x00, ( byte ) 0x00,
            ( byte ) 0x00 };


    public EncryptionType getEncryptionType()
    {
        return EncryptionType.DES_CBC_MD5;
    }


    public int getConfounderLength()
    {
        return 8;
    }


    public int getChecksumLength()
    {
        return 16;
    }


    public byte[] calculateIntegrity( byte[] data, byte[] key, KeyUsage usage )
    {
        try
        {
<<<<<<< HEAD
            MessageDigest digester = MessageDigest.getInstance( LdapSecurityConstants.HASH_METHOD_MD5 );
=======
            MessageDigest digester = MessageDigest.getInstance( LdapSecurityConstants.HASH_METHOD_MD5.getName() );
>>>>>>> d69d8c08
            return digester.digest( data );
        }
        catch ( NoSuchAlgorithmException nsae )
        {
            return null;
        }
    }


    public byte[] getDecryptedData( EncryptionKey key, EncryptedData data, KeyUsage usage ) throws KerberosException
    {
        // decrypt the data
        byte[] decryptedData = decrypt( data.getCipher(), key.getKeyValue() );

        // extract the old checksum
        byte[] oldChecksum = new byte[getChecksumLength()];
        System.arraycopy( decryptedData, getConfounderLength(), oldChecksum, 0, oldChecksum.length );

        // zero out the old checksum in the cipher text
        for ( int i = getConfounderLength(); i < getConfounderLength() + getChecksumLength(); i++ )
        {
            decryptedData[i] = 0;
        }

        // calculate a new checksum
        byte[] newChecksum = calculateIntegrity( decryptedData, key.getKeyValue(), usage );

        // compare checksums
        if ( !Arrays.equals( oldChecksum, newChecksum ) )
        {
            throw new KerberosException( ErrorType.KRB_AP_ERR_BAD_INTEGRITY );
        }

        // remove leading confounder and checksum
        return removeLeadingBytes( decryptedData, getConfounderLength(), getChecksumLength() );
    }


    public EncryptedData getEncryptedData( EncryptionKey key, byte[] plainText, KeyUsage usage )
    {
        // build the ciphertext structure
        byte[] conFounder = getRandomBytes( getConfounderLength() );
        byte[] zeroedChecksum = new byte[getChecksumLength()];
        byte[] dataBytes = concatenateBytes( conFounder, concatenateBytes( zeroedChecksum, plainText ) );
        byte[] paddedDataBytes = padString( dataBytes );
        byte[] checksumBytes = calculateIntegrity( paddedDataBytes, null, usage );

        // lay the checksum into the ciphertext
        for ( int i = getConfounderLength(); i < getConfounderLength() + getChecksumLength(); i++ )
        {
            paddedDataBytes[i] = checksumBytes[i - getConfounderLength()];
        }

        byte[] encryptedData = encrypt( paddedDataBytes, key.getKeyValue() );

        return new EncryptedData( getEncryptionType(), key.getKeyVersion(), encryptedData );
    }


    public byte[] encrypt( byte[] plainText, byte[] keyBytes )
    {
        return processCipher( true, plainText, keyBytes );
    }


    public byte[] decrypt( byte[] cipherText, byte[] keyBytes )
    {
        return processCipher( false, cipherText, keyBytes );
    }


    private byte[] processCipher( boolean isEncrypt, byte[] data, byte[] keyBytes )
    {
        try
        {
            Cipher cipher = Cipher.getInstance( "DES/CBC/NoPadding" );
            SecretKey key = new SecretKeySpec( keyBytes, "DES" );

            AlgorithmParameterSpec paramSpec = new IvParameterSpec( iv );

            if ( isEncrypt )
            {
                cipher.init( Cipher.ENCRYPT_MODE, key, paramSpec );
            }
            else
            {
                cipher.init( Cipher.DECRYPT_MODE, key, paramSpec );
            }

            return cipher.doFinal( data );
        }
        catch ( GeneralSecurityException nsae )
        {
            nsae.printStackTrace();
            return null;
        }
    }
}<|MERGE_RESOLUTION|>--- conflicted
+++ resolved
@@ -71,11 +71,7 @@
     {
         try
         {
-<<<<<<< HEAD
-            MessageDigest digester = MessageDigest.getInstance( LdapSecurityConstants.HASH_METHOD_MD5 );
-=======
             MessageDigest digester = MessageDigest.getInstance( LdapSecurityConstants.HASH_METHOD_MD5.getName() );
->>>>>>> d69d8c08
             return digester.digest( data );
         }
         catch ( NoSuchAlgorithmException nsae )
