/*
 *  Licensed to the Apache Software Foundation (ASF) under one
 *  or more contributor license agreements.  See the NOTICE file
 *  distributed with this work for additional information
 *  regarding copyright ownership.  The ASF licenses this file
 *  to you under the Apache License, Version 2.0 (the
 *  "License"); you may not use this file except in compliance
 *  with the License.  You may obtain a copy of the License at
 *
 *    http://www.apache.org/licenses/LICENSE-2.0
 *
 *  Unless required by applicable law or agreed to in writing,
 *  software distributed under the License is distributed on an
 *  "AS IS" BASIS, WITHOUT WARRANTIES OR CONDITIONS OF ANY
 *  KIND, either express or implied.  See the License for the
 *  specific language governing permissions and limitations
 *  under the License.
 *
 */
package org.apache.directory.server.core.schema;


import static org.junit.Assert.assertEquals;
import static org.junit.Assert.assertFalse;
import static org.junit.Assert.assertTrue;
import static org.junit.Assert.fail;

import org.apache.directory.ldap.client.api.LdapConnection;
import org.apache.directory.server.core.annotations.CreateDS;
import org.apache.directory.server.core.integ.FrameworkRunner;
import org.apache.directory.server.core.integ.IntegrationUtils;
import org.apache.directory.shared.ldap.model.constants.SchemaConstants;
import org.apache.directory.shared.ldap.model.entry.DefaultEntry;
import org.apache.directory.shared.ldap.model.entry.DefaultModification;
import org.apache.directory.shared.ldap.model.entry.Entry;
import org.apache.directory.shared.ldap.model.entry.Modification;
import org.apache.directory.shared.ldap.model.entry.ModificationOperation;
import org.apache.directory.shared.ldap.model.exception.LdapException;
import org.apache.directory.shared.ldap.model.exception.LdapInvalidDnException;
import org.apache.directory.shared.ldap.model.message.ResultCodeEnum;
import org.apache.directory.shared.ldap.model.name.Dn;
import org.apache.directory.shared.ldap.model.name.Rdn;
import org.apache.directory.shared.ldap.model.schema.MatchingRule;
import org.apache.directory.shared.ldap.model.schema.SchemaManager;
import org.apache.directory.shared.ldap.model.schema.comparators.StringComparator;
import org.junit.Before;
import org.junit.Ignore;
import org.junit.Test;
import org.junit.runner.RunWith;


/**
 * A test case which tests the addition of various schema elements
 * to the ldap server.
 *
 * @author <a href="mailto:dev@directory.apache.org">Apache Directory Project</a>
 */
@RunWith(FrameworkRunner.class)
@CreateDS(name = "MetaMatchingRuleHandlerIT")
public class MetaMatchingRuleHandlerIT extends AbstractMetaSchemaObjectHandler
{
    private static final String DESCRIPTION0 = "A test matchingRule";
    private static final String DESCRIPTION1 = "An alternate description";

    private static final String OID = "1.3.6.1.4.1.18060.0.4.0.1.100000";
    private static final String NEW_OID = "1.3.6.1.4.1.18060.0.4.0.1.100001";

    public static SchemaManager schemaManager;
    private static LdapConnection connection;


    @Before
    public void setup() throws Exception
    {
        super.init();
        connection = IntegrationUtils.getAdminConnection( getService() );
        schemaManager = getService().getSchemaManager();
    }


    private void createComparator() throws Exception
    {
        Dn dn = new Dn( "m-oid=" + OID + ",ou=comparators,cn=apachemeta,ou=schema" );

        Entry entry = new DefaultEntry(
            dn,
            "objectClass: top",
            "objectClass: metaTop",
            "objectClass: metaComparator",
            "m-fqcn: " + StringComparator.class.getName(),
            "m-oid: " + OID,
            "m-description: A test comparator" );

        // Addition
        connection.add( entry );

        assertTrue( isOnDisk( dn ) );
        assertTrue( schemaManager.getComparatorRegistry().contains( OID ) );
    }


    // ----------------------------------------------------------------------
    // Test all core methods with normal operational pathways
    // ----------------------------------------------------------------------
    // Test Add operation
    // ----------------------------------------------------------------------
    @Test
    public void testAddMatchingRuleToEnabledSchema() throws Exception
    {
        createComparator();

        Dn dn = new Dn( "m-oid=" + OID + ",ou=matchingRules,cn=apachemeta,ou=schema" );
        Entry entry = new DefaultEntry(
            dn,
            "objectClass: top",
            "objectClass: metaTop",
            "objectClass: metaMatchingRule",
            "m-oid", OID,
            "m-syntax", SchemaConstants.INTEGER_SYNTAX,
            "m-description", DESCRIPTION0 );

        // Pre-checks
        assertFalse( isOnDisk( dn ) );
        assertFalse( schemaManager.getAttributeTypeRegistry().contains( OID ) );

        // Addition
        connection.add( entry );

        // Post-checks
        assertTrue( schemaManager.getMatchingRuleRegistry().contains( OID ) );
        assertEquals( schemaManager.getMatchingRuleRegistry().getSchemaName( OID ), "apachemeta" );
        assertTrue( isOnDisk( dn ) );
    }


    @Test
    public void testAddMatchingRuleToDisabledSchema() throws Exception
    {
        createComparator();

        Dn dn = new Dn( "m-oid=" + OID + ",ou=matchingRules,cn=nis,ou=schema" );
        Entry entry = new DefaultEntry(
            dn,
            "objectClass: top",
            "objectClass: metaTop",
            "objectClass: metaMatchingRule",
            "m-oid", OID,
            "m-syntax", SchemaConstants.INTEGER_SYNTAX,
            "m-description", DESCRIPTION0 );

        connection.add( entry );

        assertFalse( "adding new matchingRule to disabled schema should not register it into the registries",
            schemaManager.getMatchingRuleRegistry().contains( OID ) );
        assertTrue( isOnDisk( dn ) );
    }


    @Test
    public void testAddMatchingRuleToUnloadedSchema() throws Exception
    {
        createComparator();

        Dn dn = new Dn( "m-oid=" + OID + ",ou=matchingRules,cn=notloaded,ou=schema" );
        Entry entry = new DefaultEntry(
            dn,
<<<<<<< HEAD
                "objectClass: top",
                "objectClass: metaTop",
                "objectClass: metaMatchingRule",
                "m-oid", OID,
                "m-syntax", SchemaConstants.INTEGER_SYNTAX,
                "m-description", DESCRIPTION0);
=======
            "objectClass: top",
            "objectClass: metaTop",
            "objectClass: metaMatchingRule",
            "m-oid", OID,
            "m-syntax", SchemaConstants.INTEGER_SYNTAX,
            "m-description", DESCRIPTION0 );
>>>>>>> 6559ce59

        try
        {
            connection.add( entry );
            fail( "Should not be there" );
        }
<<<<<<< HEAD
        catch( LdapException le )
=======
        catch ( LdapException le )
>>>>>>> 6559ce59
        {
            // Expected result
        }

        assertFalse( "adding new matchingRule to disabled schema should not register it into the registries",
            schemaManager.getMatchingRuleRegistry().contains( OID ) );
        assertFalse( isOnDisk( dn ) );
    }


    // ----------------------------------------------------------------------
    // Test Delete operation
    // ----------------------------------------------------------------------
    @Test
    public void testDeleteMatchingRuleFromEnabledSchema() throws Exception
    {
        Dn dn = new Dn( "m-oid=" + OID + ",ou=matchingRules,cn=apachemeta,ou=schema" );
<<<<<<< HEAD
        
=======

>>>>>>> 6559ce59
        testAddMatchingRuleToEnabledSchema();

        assertTrue( "matchingRule should be removed from the registry after being deleted",
            schemaManager.getMatchingRuleRegistry().contains( OID ) );
        assertTrue( isOnDisk( dn ) );

        connection.delete( dn );

        assertFalse( "matchingRule should be removed from the registry after being deleted",
            schemaManager.getMatchingRuleRegistry().contains( OID ) );

        try
        {
            schemaManager.getMatchingRuleRegistry().lookup( OID );
            fail( "matchingRule lookup should fail after deleting it" );
        }
        catch ( LdapException e )
        {
        }

        assertFalse( isOnDisk( dn ) );
    }


    @Test
    public void testDeleteMatchingRuleFromDisabledSchema() throws Exception
    {
        Dn dn = new Dn( "m-oid=" + OID + ",ou=matchingRules,cn=nis,ou=schema" );

        testAddMatchingRuleToDisabledSchema();

        assertFalse( "matchingRule should be removed from the registry after being deleted",
            schemaManager.getMatchingRuleRegistry().contains( OID ) );
        assertTrue( isOnDisk( dn ) );

        connection.delete( dn );

        assertFalse( "matchingRule should be removed from the registry after being deleted",
            schemaManager.getMatchingRuleRegistry().contains( OID ) );
        assertFalse( isOnDisk( dn ) );
    }


    // ----------------------------------------------------------------------
    // Test Modify operation
    // ----------------------------------------------------------------------
    @Test
    @Ignore
    public void testModifyMatchingRuleWithModificationItems() throws Exception
    {
        testAddMatchingRuleToEnabledSchema();

        MatchingRule mr = schemaManager.getMatchingRuleRegistry().lookup( OID );
        assertEquals( mr.getDescription(), DESCRIPTION0 );
        assertEquals( mr.getSyntax().getOid(), SchemaConstants.INTEGER_SYNTAX );

        Dn dn = new Dn( "m-oid=" + OID + ",ou=matchingRules,cn=apachemeta,ou=schema" );
<<<<<<< HEAD

        Modification mod1 = new DefaultModification(
            ModificationOperation.REPLACE_ATTRIBUTE, "m-description", DESCRIPTION1 );
        Modification mod2 = new DefaultModification(
            ModificationOperation.REPLACE_ATTRIBUTE, "m-syntax", SchemaConstants.DIRECTORY_STRING_SYNTAX );

=======

        Modification mod1 = new DefaultModification(
            ModificationOperation.REPLACE_ATTRIBUTE, "m-description", DESCRIPTION1 );
        Modification mod2 = new DefaultModification(
            ModificationOperation.REPLACE_ATTRIBUTE, "m-syntax", SchemaConstants.DIRECTORY_STRING_SYNTAX );

>>>>>>> 6559ce59
        connection.modify( dn, mod1, mod2 );

        assertTrue( "matchingRule OID should still be present",
            schemaManager.getMatchingRuleRegistry().contains( OID ) );

        assertEquals( "matchingRule schema should be set to apachemeta",
            schemaManager.getMatchingRuleRegistry().getSchemaName( OID ), "apachemeta" );

        mr = schemaManager.getMatchingRuleRegistry().lookup( OID );
        assertEquals( mr.getDescription(), DESCRIPTION1 );
        assertEquals( mr.getSyntax().getOid(), SchemaConstants.DIRECTORY_STRING_SYNTAX );
    }


    @Test
    @Ignore
    public void testModifyMatchingRuleWithAttributes() throws Exception
    {
        testAddMatchingRuleToEnabledSchema();

        MatchingRule mr = schemaManager.getMatchingRuleRegistry().lookup( OID );
        assertEquals( mr.getDescription(), DESCRIPTION0 );
        assertEquals( mr.getSyntax().getOid(), SchemaConstants.INTEGER_SYNTAX );

        Dn dn = new Dn( "m-oid=" + OID + ",ou=matchingRules,cn=apachemeta,ou=schema" );

        Modification mod1 = new DefaultModification(
            ModificationOperation.REPLACE_ATTRIBUTE, "m-description", DESCRIPTION1 );
        Modification mod2 = new DefaultModification(
            ModificationOperation.REPLACE_ATTRIBUTE, "m-syntax", SchemaConstants.DIRECTORY_STRING_SYNTAX );

        connection.modify( dn, mod1, mod2 );

        assertTrue( "matchingRule OID should still be present",
            schemaManager.getMatchingRuleRegistry().contains( OID ) );

        assertEquals( "matchingRule schema should be set to apachemeta",
            schemaManager.getMatchingRuleRegistry().getSchemaName( OID ), "apachemeta" );

        mr = schemaManager.getMatchingRuleRegistry().lookup( OID );
        assertEquals( mr.getDescription(), DESCRIPTION1 );
        assertEquals( mr.getSyntax().getOid(), SchemaConstants.DIRECTORY_STRING_SYNTAX );
    }


    // ----------------------------------------------------------------------
    // Test Rename operation
    // ----------------------------------------------------------------------
    @Test
    @Ignore
    public void testRenameMatchingRule() throws Exception
    {
        Dn dn = new Dn( "m-oid=" + OID + ",ou=matchingRules,cn=apachemeta,ou=schema" );

        testAddMatchingRuleToEnabledSchema();

<<<<<<< HEAD
        Rdn rdn  = new Rdn( "m-oid=" + NEW_OID );
=======
        Rdn rdn = new Rdn( "m-oid=" + NEW_OID );
>>>>>>> 6559ce59
        connection.rename( dn, rdn );

        assertFalse( "old matchingRule OID should be removed from the registry after being renamed",
            schemaManager.getMatchingRuleRegistry().contains( OID ) );

        try
        {
            schemaManager.getMatchingRuleRegistry().lookup( OID );
            fail( "matchingRule lookup should fail after renaming the matchingRule" );
        }
        catch ( LdapException e )
        {
        }

        assertTrue( schemaManager.getMatchingRuleRegistry().contains( NEW_OID ) );
    }


    // ----------------------------------------------------------------------
    // Test Move operation
    // ----------------------------------------------------------------------
    @Test
    @Ignore
    public void testMoveMatchingRule() throws Exception
    {
        testAddMatchingRuleToEnabledSchema();

        Dn dn = new Dn( "m-oid=" + OID + ",ou=matchingRules,cn=apachemeta,ou=schema" );

        Dn newDn = new Dn( "m-oid=" + OID + ",ou=matchingRules,cn=apache,ou=schema" );

        connection.move( dn, newDn );

        assertTrue( "matchingRule OID should still be present",
            schemaManager.getMatchingRuleRegistry().contains( OID ) );

        assertEquals( "matchingRule schema should be set to apache not apachemeta",
            schemaManager.getMatchingRuleRegistry().getSchemaName( OID ), "apache" );
    }


    @Test
    @Ignore
    public void testMoveMatchingRuleAndChangeRdn() throws Exception
    {
        testAddMatchingRuleToEnabledSchema();

        Dn dn = new Dn( "m-oid=" + OID + ",ou=matchingRules,cn=apachemeta,ou=schema" );

        Dn newDn = new Dn( "m-oid=" + NEW_OID + ",ou=matchingRules,cn=apache,ou=schema" );

        connection.moveAndRename( dn, newDn );

        assertFalse( "old matchingRule OID should NOT be present",
            schemaManager.getMatchingRuleRegistry().contains( OID ) );

        assertTrue( "new matchingRule OID should be present",
            schemaManager.getMatchingRuleRegistry().contains( NEW_OID ) );

        assertEquals( "matchingRule with new oid should have schema set to apache NOT apachemeta",
            schemaManager.getMatchingRuleRegistry().getSchemaName( NEW_OID ), "apache" );
    }


    // ----------------------------------------------------------------------
    // Test move, rename, and delete when a MR exists and uses the Normalizer
    // ----------------------------------------------------------------------
<<<<<<< HEAD
//    @Test
//    public void testDeleteSyntaxWhenInUse() throws Exception
//    {
//        Dn dn = new Dn( "m-oid=" + OID + ",ou=matchingRules,cn=apachemeta,ou=schema" );
//
//        testAddSyntax();
//        addDependeeMatchingRule();
//
//        try
//        {
//            connection.delete( dn );
//            fail( "should not be able to delete a syntax in use" );
//        }
//        catch( LdapException e )
//        {
//            //assertEquals( e.@getResultCode(), ResultCodeEnum.UNWILLING_TO_PERFORM );
//        }
//
//        assertTrue( "syntax should still be in the registry after delete failure",
//            getLdapSyntaxRegistry().hasSyntax( OID ) );
//    }


//    public void testMoveSyntaxWhenInUse() throws NamingException
//    {
//        testAddSyntax();
//        addDependeeMatchingRule();
//
//        Dn dn = new Dn( "m-oid=" + OID + ",ou=matchingRules,cn=apachemeta,ou=schema" );
//        Dn newDn = new Dn( "m-oid=" + OID + ",ou=matchingRules,cn=apache,ou=schema" );
//
//        try
//        {
//            super.schemaRoot.rename( dn, newDn );
//            fail( "should not be able to move a syntax in use" );
//        }
//        catch( LdapUnwillingToPerformException e )
//        {
//            assertEquals( e.getResultCode(), ResultCodeEnum.UNWILLING_TO_PERFORM );
//        }
//
//        assertTrue( "syntax should still be in the registry after move failure",
//            registries.getLdapSyntaxRegistry().hasSyntax( OID ) );
//    }
//
//
//    public void testMoveSyntaxAndChangeRdnWhenInUse() throws NamingException
//    {
//        testAddSyntax();
//        addDependeeMatchingRule()
//
//        Dn dn = new Dn( "m-oid=" + OID + ",ou=matchingRules,cn=apachemeta,ou=schema" );
//
//        Dn newDn = new Dn( "m-oid=" + NEW_OID + ",ou=matchingRules,cn=apache,ou=schema" );

//        try
//        {
//            super.schemaRoot.moveAndRename( dn, JndiUtils.toName( newdn ) );
//            fail( "should not be able to move a syntax in use" );
//        }
//        catch( LdapUnwillingToPerformException e )
//        {
//            assertEquals( e.getResultCode(), ResultCodeEnum.UNWILLING_TO_PERFORM );
//        }
//
//        assertTrue( "syntax should still be in the registry after move failure",
//            registries.getSyntaxRegistry().hasSyntax( OID ) );
//    }
//
//
=======
    //    @Test
    //    public void testDeleteSyntaxWhenInUse() throws Exception
    //    {
    //        Dn dn = new Dn( "m-oid=" + OID + ",ou=matchingRules,cn=apachemeta,ou=schema" );
    //
    //        testAddSyntax();
    //        addDependeeMatchingRule();
    //
    //        try
    //        {
    //            connection.delete( dn );
    //            fail( "should not be able to delete a syntax in use" );
    //        }
    //        catch( LdapException e )
    //        {
    //            //assertEquals( e.@getResultCode(), ResultCodeEnum.UNWILLING_TO_PERFORM );
    //        }
    //
    //        assertTrue( "syntax should still be in the registry after delete failure",
    //            getLdapSyntaxRegistry().hasSyntax( OID ) );
    //    }

    //    public void testMoveSyntaxWhenInUse() throws NamingException
    //    {
    //        testAddSyntax();
    //        addDependeeMatchingRule();
    //
    //        Dn dn = new Dn( "m-oid=" + OID + ",ou=matchingRules,cn=apachemeta,ou=schema" );
    //        Dn newDn = new Dn( "m-oid=" + OID + ",ou=matchingRules,cn=apache,ou=schema" );
    //
    //        try
    //        {
    //            super.schemaRoot.rename( dn, newDn );
    //            fail( "should not be able to move a syntax in use" );
    //        }
    //        catch( LdapUnwillingToPerformException e )
    //        {
    //            assertEquals( e.getResultCode(), ResultCodeEnum.UNWILLING_TO_PERFORM );
    //        }
    //
    //        assertTrue( "syntax should still be in the registry after move failure",
    //            registries.getLdapSyntaxRegistry().hasSyntax( OID ) );
    //    }
    //
    //
    //    public void testMoveSyntaxAndChangeRdnWhenInUse() throws NamingException
    //    {
    //        testAddSyntax();
    //        addDependeeMatchingRule()
    //
    //        Dn dn = new Dn( "m-oid=" + OID + ",ou=matchingRules,cn=apachemeta,ou=schema" );
    //
    //        Dn newDn = new Dn( "m-oid=" + NEW_OID + ",ou=matchingRules,cn=apache,ou=schema" );

    //        try
    //        {
    //            super.schemaRoot.moveAndRename( dn, JndiUtils.toName( newdn ) );
    //            fail( "should not be able to move a syntax in use" );
    //        }
    //        catch( LdapUnwillingToPerformException e )
    //        {
    //            assertEquals( e.getResultCode(), ResultCodeEnum.UNWILLING_TO_PERFORM );
    //        }
    //
    //        assertTrue( "syntax should still be in the registry after move failure",
    //            registries.getSyntaxRegistry().hasSyntax( OID ) );
    //    }
    //
    //
>>>>>>> 6559ce59

    // Need to add body to this method which creates a new matchingRule after
    // the matchingRule addition code has been added.

<<<<<<< HEAD
//    private void addDependeeMatchingRule()
//    {
//        throw new NotImplementedException();
//    }
//
//    public void testRenameNormalizerWhenInUse() throws NamingException
//    {
//        Dn dn = new Dn( "m-oid=" + OID + ",ou=matchingRules,cn=apachemeta,ou=schema" );
//
//        testAddSyntax();
//        addDependeeMatchingRule();
//
//        Rdn rdn = new Rdn( "m-oid=" + NEW_OID );
//
//        try
//        {
//            super.schemaRoot.rename( dn, rdn );
//            fail( "should not be able to rename a syntax in use" );
//        }
//        catch( LdapUnwillingToPerformException e )
//        {
//            assertEquals( e.getResultCode(), ResultCodeEnum.UNWILLING_TO_PERFORM );
//        }
//
//        assertTrue( "syntax should still be in the registry after rename failure",
//            registries.getSyntaxRegistry().hasSyntax( OID ) );
//    }

=======
    //    private void addDependeeMatchingRule()
    //    {
    //        throw new NotImplementedException();
    //    }
    //
    //    public void testRenameNormalizerWhenInUse() throws NamingException
    //    {
    //        Dn dn = new Dn( "m-oid=" + OID + ",ou=matchingRules,cn=apachemeta,ou=schema" );
    //
    //        testAddSyntax();
    //        addDependeeMatchingRule();
    //
    //        Rdn rdn = new Rdn( "m-oid=" + NEW_OID );
    //
    //        try
    //        {
    //            super.schemaRoot.rename( dn, rdn );
    //            fail( "should not be able to rename a syntax in use" );
    //        }
    //        catch( LdapUnwillingToPerformException e )
    //        {
    //            assertEquals( e.getResultCode(), ResultCodeEnum.UNWILLING_TO_PERFORM );
    //        }
    //
    //        assertTrue( "syntax should still be in the registry after rename failure",
    //            registries.getSyntaxRegistry().hasSyntax( OID ) );
    //    }
>>>>>>> 6559ce59

    // ----------------------------------------------------------------------
    // Let's try some freaky stuff
    // ----------------------------------------------------------------------

    @Test
    @Ignore
    public void testMoveMatchingRuleToTop() throws Exception
    {
        testAddMatchingRuleToEnabledSchema();

        Dn dn = new Dn( "m-oid=" + OID + ",ou=matchingRules,cn=apachemeta,ou=schema" );

        Dn top = new Dn( "m-oid=" + OID );

        try
        {
            connection.move( dn, top );
            fail( "should not be able to move a matchingRule up to ou=schema" );
        }
        catch ( LdapInvalidDnException e )
        {
            assertEquals( e.getResultCode(), ResultCodeEnum.NAMING_VIOLATION );
        }

        assertTrue( "matchingRule should still be in the registry after move failure",
            schemaManager.getMatchingRuleRegistry().contains( OID ) );
    }


    @Test
    @Ignore
    public void testMoveMatchingRuleToComparatorContainer() throws Exception
    {
        testAddMatchingRuleToEnabledSchema();

        Dn dn = new Dn( "m-oid=" + OID + ",ou=matchingRules,cn=apachemeta,ou=schema" );

        Dn newDn = new Dn( "m-oid=" + OID + ",ou=comparatos,cn=apachemeta,ou=schema" );

        try
        {
            connection.move( dn, newDn );
            fail( "should not be able to move a matchingRule into comparators container" );
        }
        catch ( LdapInvalidDnException e )
        {
            assertEquals( e.getResultCode(), ResultCodeEnum.NAMING_VIOLATION );
        }

        assertTrue( "matchingRule should still be in the registry after move failure",
            schemaManager.getMatchingRuleRegistry().contains( OID ) );
    }


    @Test
    @Ignore
    public void testMoveMatchingRuleToDisabledSchema() throws Exception
    {
        testAddMatchingRuleToEnabledSchema();

        Dn dn = new Dn( "m-oid=" + OID + ",ou=matchingRules,cn=apachemeta,ou=schema" );

        // nis is inactive by default
        Dn newDn = new Dn( "m-oid=" + OID + ",ou=matchingRules,cn=nis,ou=schema" );

        connection.move( dn, newDn );

        assertFalse( "matchingRule OID should no longer be present",
            schemaManager.getMatchingRuleRegistry().contains( OID ) );
    }


    @Test
    @Ignore
    public void testMoveMatchingRuleToEnabledSchema() throws Exception
    {
        testAddMatchingRuleToDisabledSchema();

        // nis is inactive by default
        Dn dn = new Dn( "m-oid=" + OID + ",ou=matchingRules,cn=nis,ou=schema" );

        assertFalse( "matchingRule OID should NOT be present when added to disabled nis schema",
            schemaManager.getMatchingRuleRegistry().contains( OID ) );

        Dn newDn = new Dn( "m-oid=" + OID + ",ou=matchingRules,cn=apachemeta,ou=schema" );

        connection.move( dn, newDn );

        assertTrue( "matchingRule OID should be present when moved to enabled schema",
            schemaManager.getMatchingRuleRegistry().contains( OID ) );

        assertEquals( "matchingRule should be in apachemeta schema after move",
            schemaManager.getMatchingRuleRegistry().getSchemaName( OID ), "apachemeta" );
    }
}<|MERGE_RESOLUTION|>--- conflicted
+++ resolved
@@ -164,32 +164,19 @@
         Dn dn = new Dn( "m-oid=" + OID + ",ou=matchingRules,cn=notloaded,ou=schema" );
         Entry entry = new DefaultEntry(
             dn,
-<<<<<<< HEAD
-                "objectClass: top",
-                "objectClass: metaTop",
-                "objectClass: metaMatchingRule",
-                "m-oid", OID,
-                "m-syntax", SchemaConstants.INTEGER_SYNTAX,
-                "m-description", DESCRIPTION0);
-=======
             "objectClass: top",
             "objectClass: metaTop",
             "objectClass: metaMatchingRule",
             "m-oid", OID,
             "m-syntax", SchemaConstants.INTEGER_SYNTAX,
             "m-description", DESCRIPTION0 );
->>>>>>> 6559ce59
 
         try
         {
             connection.add( entry );
             fail( "Should not be there" );
         }
-<<<<<<< HEAD
-        catch( LdapException le )
-=======
         catch ( LdapException le )
->>>>>>> 6559ce59
         {
             // Expected result
         }
@@ -207,11 +194,7 @@
     public void testDeleteMatchingRuleFromEnabledSchema() throws Exception
     {
         Dn dn = new Dn( "m-oid=" + OID + ",ou=matchingRules,cn=apachemeta,ou=schema" );
-<<<<<<< HEAD
-        
-=======
-
->>>>>>> 6559ce59
+
         testAddMatchingRuleToEnabledSchema();
 
         assertTrue( "matchingRule should be removed from the registry after being deleted",
@@ -269,21 +252,43 @@
         assertEquals( mr.getSyntax().getOid(), SchemaConstants.INTEGER_SYNTAX );
 
         Dn dn = new Dn( "m-oid=" + OID + ",ou=matchingRules,cn=apachemeta,ou=schema" );
-<<<<<<< HEAD
 
         Modification mod1 = new DefaultModification(
             ModificationOperation.REPLACE_ATTRIBUTE, "m-description", DESCRIPTION1 );
         Modification mod2 = new DefaultModification(
             ModificationOperation.REPLACE_ATTRIBUTE, "m-syntax", SchemaConstants.DIRECTORY_STRING_SYNTAX );
 
-=======
+        connection.modify( dn, mod1, mod2 );
+
+        assertTrue( "matchingRule OID should still be present",
+            schemaManager.getMatchingRuleRegistry().contains( OID ) );
+
+        assertEquals( "matchingRule schema should be set to apachemeta",
+            schemaManager.getMatchingRuleRegistry().getSchemaName( OID ), "apachemeta" );
+
+        mr = schemaManager.getMatchingRuleRegistry().lookup( OID );
+        assertEquals( mr.getDescription(), DESCRIPTION1 );
+        assertEquals( mr.getSyntax().getOid(), SchemaConstants.DIRECTORY_STRING_SYNTAX );
+    }
+
+
+    @Test
+    @Ignore
+    public void testModifyMatchingRuleWithAttributes() throws Exception
+    {
+        testAddMatchingRuleToEnabledSchema();
+
+        MatchingRule mr = schemaManager.getMatchingRuleRegistry().lookup( OID );
+        assertEquals( mr.getDescription(), DESCRIPTION0 );
+        assertEquals( mr.getSyntax().getOid(), SchemaConstants.INTEGER_SYNTAX );
+
+        Dn dn = new Dn( "m-oid=" + OID + ",ou=matchingRules,cn=apachemeta,ou=schema" );
 
         Modification mod1 = new DefaultModification(
             ModificationOperation.REPLACE_ATTRIBUTE, "m-description", DESCRIPTION1 );
         Modification mod2 = new DefaultModification(
             ModificationOperation.REPLACE_ATTRIBUTE, "m-syntax", SchemaConstants.DIRECTORY_STRING_SYNTAX );
 
->>>>>>> 6559ce59
         connection.modify( dn, mod1, mod2 );
 
         assertTrue( "matchingRule OID should still be present",
@@ -298,37 +303,6 @@
     }
 
 
-    @Test
-    @Ignore
-    public void testModifyMatchingRuleWithAttributes() throws Exception
-    {
-        testAddMatchingRuleToEnabledSchema();
-
-        MatchingRule mr = schemaManager.getMatchingRuleRegistry().lookup( OID );
-        assertEquals( mr.getDescription(), DESCRIPTION0 );
-        assertEquals( mr.getSyntax().getOid(), SchemaConstants.INTEGER_SYNTAX );
-
-        Dn dn = new Dn( "m-oid=" + OID + ",ou=matchingRules,cn=apachemeta,ou=schema" );
-
-        Modification mod1 = new DefaultModification(
-            ModificationOperation.REPLACE_ATTRIBUTE, "m-description", DESCRIPTION1 );
-        Modification mod2 = new DefaultModification(
-            ModificationOperation.REPLACE_ATTRIBUTE, "m-syntax", SchemaConstants.DIRECTORY_STRING_SYNTAX );
-
-        connection.modify( dn, mod1, mod2 );
-
-        assertTrue( "matchingRule OID should still be present",
-            schemaManager.getMatchingRuleRegistry().contains( OID ) );
-
-        assertEquals( "matchingRule schema should be set to apachemeta",
-            schemaManager.getMatchingRuleRegistry().getSchemaName( OID ), "apachemeta" );
-
-        mr = schemaManager.getMatchingRuleRegistry().lookup( OID );
-        assertEquals( mr.getDescription(), DESCRIPTION1 );
-        assertEquals( mr.getSyntax().getOid(), SchemaConstants.DIRECTORY_STRING_SYNTAX );
-    }
-
-
     // ----------------------------------------------------------------------
     // Test Rename operation
     // ----------------------------------------------------------------------
@@ -340,11 +314,7 @@
 
         testAddMatchingRuleToEnabledSchema();
 
-<<<<<<< HEAD
-        Rdn rdn  = new Rdn( "m-oid=" + NEW_OID );
-=======
         Rdn rdn = new Rdn( "m-oid=" + NEW_OID );
->>>>>>> 6559ce59
         connection.rename( dn, rdn );
 
         assertFalse( "old matchingRule OID should be removed from the registry after being renamed",
@@ -412,78 +382,6 @@
     // ----------------------------------------------------------------------
     // Test move, rename, and delete when a MR exists and uses the Normalizer
     // ----------------------------------------------------------------------
-<<<<<<< HEAD
-//    @Test
-//    public void testDeleteSyntaxWhenInUse() throws Exception
-//    {
-//        Dn dn = new Dn( "m-oid=" + OID + ",ou=matchingRules,cn=apachemeta,ou=schema" );
-//
-//        testAddSyntax();
-//        addDependeeMatchingRule();
-//
-//        try
-//        {
-//            connection.delete( dn );
-//            fail( "should not be able to delete a syntax in use" );
-//        }
-//        catch( LdapException e )
-//        {
-//            //assertEquals( e.@getResultCode(), ResultCodeEnum.UNWILLING_TO_PERFORM );
-//        }
-//
-//        assertTrue( "syntax should still be in the registry after delete failure",
-//            getLdapSyntaxRegistry().hasSyntax( OID ) );
-//    }
-
-
-//    public void testMoveSyntaxWhenInUse() throws NamingException
-//    {
-//        testAddSyntax();
-//        addDependeeMatchingRule();
-//
-//        Dn dn = new Dn( "m-oid=" + OID + ",ou=matchingRules,cn=apachemeta,ou=schema" );
-//        Dn newDn = new Dn( "m-oid=" + OID + ",ou=matchingRules,cn=apache,ou=schema" );
-//
-//        try
-//        {
-//            super.schemaRoot.rename( dn, newDn );
-//            fail( "should not be able to move a syntax in use" );
-//        }
-//        catch( LdapUnwillingToPerformException e )
-//        {
-//            assertEquals( e.getResultCode(), ResultCodeEnum.UNWILLING_TO_PERFORM );
-//        }
-//
-//        assertTrue( "syntax should still be in the registry after move failure",
-//            registries.getLdapSyntaxRegistry().hasSyntax( OID ) );
-//    }
-//
-//
-//    public void testMoveSyntaxAndChangeRdnWhenInUse() throws NamingException
-//    {
-//        testAddSyntax();
-//        addDependeeMatchingRule()
-//
-//        Dn dn = new Dn( "m-oid=" + OID + ",ou=matchingRules,cn=apachemeta,ou=schema" );
-//
-//        Dn newDn = new Dn( "m-oid=" + NEW_OID + ",ou=matchingRules,cn=apache,ou=schema" );
-
-//        try
-//        {
-//            super.schemaRoot.moveAndRename( dn, JndiUtils.toName( newdn ) );
-//            fail( "should not be able to move a syntax in use" );
-//        }
-//        catch( LdapUnwillingToPerformException e )
-//        {
-//            assertEquals( e.getResultCode(), ResultCodeEnum.UNWILLING_TO_PERFORM );
-//        }
-//
-//        assertTrue( "syntax should still be in the registry after move failure",
-//            registries.getSyntaxRegistry().hasSyntax( OID ) );
-//    }
-//
-//
-=======
     //    @Test
     //    public void testDeleteSyntaxWhenInUse() throws Exception
     //    {
@@ -553,41 +451,10 @@
     //    }
     //
     //
->>>>>>> 6559ce59
 
     // Need to add body to this method which creates a new matchingRule after
     // the matchingRule addition code has been added.
 
-<<<<<<< HEAD
-//    private void addDependeeMatchingRule()
-//    {
-//        throw new NotImplementedException();
-//    }
-//
-//    public void testRenameNormalizerWhenInUse() throws NamingException
-//    {
-//        Dn dn = new Dn( "m-oid=" + OID + ",ou=matchingRules,cn=apachemeta,ou=schema" );
-//
-//        testAddSyntax();
-//        addDependeeMatchingRule();
-//
-//        Rdn rdn = new Rdn( "m-oid=" + NEW_OID );
-//
-//        try
-//        {
-//            super.schemaRoot.rename( dn, rdn );
-//            fail( "should not be able to rename a syntax in use" );
-//        }
-//        catch( LdapUnwillingToPerformException e )
-//        {
-//            assertEquals( e.getResultCode(), ResultCodeEnum.UNWILLING_TO_PERFORM );
-//        }
-//
-//        assertTrue( "syntax should still be in the registry after rename failure",
-//            registries.getSyntaxRegistry().hasSyntax( OID ) );
-//    }
-
-=======
     //    private void addDependeeMatchingRule()
     //    {
     //        throw new NotImplementedException();
@@ -615,7 +482,6 @@
     //        assertTrue( "syntax should still be in the registry after rename failure",
     //            registries.getSyntaxRegistry().hasSyntax( OID ) );
     //    }
->>>>>>> 6559ce59
 
     // ----------------------------------------------------------------------
     // Let's try some freaky stuff
