/*
 *  Licensed to the Apache Software Foundation (ASF) under one
 *  or more contributor license agreements.  See the NOTICE file
 *  distributed with this work for additional information
 *  regarding copyright ownership.  The ASF licenses this file
 *  to you under the Apache License, Version 2.0 (the
 *  "License"); you may not use this file except in compliance
 *  with the License.  You may obtain a copy of the License at
 *  
 *    http://www.apache.org/licenses/LICENSE-2.0
 *  
 *  Unless required by applicable law or agreed to in writing,
 *  software distributed under the License is distributed on an
 *  "AS IS" BASIS, WITHOUT WARRANTIES OR CONDITIONS OF ANY
 *  KIND, either express or implied.  See the License for the
 *  specific language governing permissions and limitations
 *  under the License. 
 *  
 */
package org.apache.directory.shared.ldap.filter;


import org.apache.directory.shared.ldap.entry.Value;


/**
 * A assertion value node for LessOrEqual.
 * 
 * @author <a href="mailto:dev@directory.apache.org">Apache Directory Project</a>
 * @version $Revision: 519266 $
 */
public class LessEqNode<T> extends SimpleNode<T>
{
    /**
     * Creates a new LessEqNode object.
     *
     * @param attribute the attribute name
     * @param value the value to test for
     */
<<<<<<< HEAD
    public LessEqNode( String attribute, Value<?> value )
=======
    public LessEqNode( String attribute, Value<T> value )
>>>>>>> 45164ce9
    {
        super( attribute, value, AssertionType.LESSEQ );
    }


    /**
     * @see Object#toString()
     * @return A string representing the AndNode
     */
    public String toString()
    {
        StringBuilder buf = new StringBuilder();

        buf.append( '(' ).append( getAttribute() ).append( "<=" ).append( value );

        buf.append( super.toString() );

        buf.append( ')' );

        return buf.toString();
    }
}<|MERGE_RESOLUTION|>--- conflicted
+++ resolved
@@ -37,11 +37,7 @@
      * @param attribute the attribute name
      * @param value the value to test for
      */
-<<<<<<< HEAD
-    public LessEqNode( String attribute, Value<?> value )
-=======
     public LessEqNode( String attribute, Value<T> value )
->>>>>>> 45164ce9
     {
         super( attribute, value, AssertionType.LESSEQ );
     }
