--- conflicted
+++ resolved
@@ -539,8 +539,6 @@
         
         csv.clear();
         assertEquals( "null", csv.toString() );
-<<<<<<< HEAD
-=======
     }
     
     
@@ -659,6 +657,5 @@
          assertEquals( csv.getNormalizedValue(), csvSer.getNormalizedValue() );
          assertFalse( csvSer.isNormalized() );
          assertFalse( csvSer.isValid() );
->>>>>>> 45164ce9
     }
 }