--- conflicted
+++ resolved
@@ -41,21 +41,10 @@
 import org.apache.directory.server.core.entry.ServerStringValue;
 import org.apache.directory.server.core.event.EventInterceptor;
 import org.apache.directory.server.core.exception.ExceptionInterceptor;
-<<<<<<< HEAD
-import org.apache.directory.server.core.interceptor.context.LookupOperationContext;
-import org.apache.directory.server.core.invocation.Invocation;
-import org.apache.directory.server.core.invocation.InvocationStack;
-import org.apache.directory.server.core.jndi.ServerContext;
-import org.apache.directory.server.core.normalization.NormalizationInterceptor;
-import org.apache.directory.server.core.operational.OperationalAttributeInterceptor;
-import org.apache.directory.server.core.partition.PartitionNexusProxy;
-import org.apache.directory.server.core.referral.ReferralInterceptor;
-=======
 import org.apache.directory.server.core.interceptor.context.BindOperationContext;
 import org.apache.directory.server.core.interceptor.context.LookupOperationContext;
 import org.apache.directory.server.core.normalization.NormalizationInterceptor;
 import org.apache.directory.server.core.operational.OperationalAttributeInterceptor;
->>>>>>> 6a3760ee
 import org.apache.directory.server.core.schema.SchemaInterceptor;
 import org.apache.directory.server.core.subtree.SubentryInterceptor;
 import org.apache.directory.server.core.trigger.TriggerInterceptor;
@@ -563,13 +552,6 @@
 
         try
         {
-<<<<<<< HEAD
-            LookupOperationContext lookupContex  = new LookupOperationContext( registries, 
-                new String[] { SchemaConstants.USER_PASSWORD_AT } );
-            lookupContex.setDn( principalDn );
-            
-            userEntry = proxy.lookup( lookupContex, USERLOOKUP_BYPASS ); 
-=======
             /*
              * NOTE: at this point the BindOperationContext does not has a 
              * null session since the user has not yet authenticated so we
@@ -581,7 +563,6 @@
                 new LookupOperationContext( getDirectoryService().getAdminSession(), opContext.getDn() );
             lookupContext.setByPassed( USERLOOKUP_BYPASS );
             userEntry = getDirectoryService().getOperationManager().lookup( lookupContext );
->>>>>>> 6a3760ee
 
             if ( userEntry == null )
             {
