/*
 *  Licensed to the Apache Software Foundation (ASF) under one
 *  or more contributor license agreements.  See the NOTICE file
 *  distributed with this work for additional information
 *  regarding copyright ownership.  The ASF licenses this file
 *  to you under the Apache License, Version 2.0 (the
 *  "License"); you may not use this file except in compliance
 *  with the License.  You may obtain a copy of the License at
 *  
 *    http://www.apache.org/licenses/LICENSE-2.0
 *  
 *  Unless required by applicable law or agreed to in writing,
 *  software distributed under the License is distributed on an
 *  "AS IS" BASIS, WITHOUT WARRANTIES OR CONDITIONS OF ANY
 *  KIND, either express or implied.  See the License for the
 *  specific language governing permissions and limitations
 *  under the License. 
 *  
 */
package org.apache.directory.server.core.partition.impl.btree.gui;


import java.awt.Color;
import java.awt.Font;
import java.awt.Frame;
import java.awt.Panel;
import java.awt.event.ActionEvent;
import java.awt.event.ActionListener;

import javax.swing.BorderFactory;
import javax.swing.BoxLayout;
import javax.swing.ButtonGroup;
import javax.swing.JButton;
import javax.swing.JDialog;
import javax.swing.JLabel;
import javax.swing.JOptionPane;
import javax.swing.JPanel;
import javax.swing.JRadioButton;
import javax.swing.JScrollPane;
import javax.swing.JTabbedPane;
import javax.swing.JTable;
import javax.swing.JTextArea;
import javax.swing.JTextField;
import javax.swing.border.TitledBorder;
import javax.swing.table.DefaultTableModel;

import org.apache.directory.server.xdbm.IndexEntry;
import org.apache.directory.server.core.cursor.Cursor;
import org.apache.directory.server.xdbm.ForwardIndexEntry;
import org.apache.directory.server.xdbm.Index;
import org.apache.directory.shared.ldap.util.ExceptionUtils;
import org.apache.directory.shared.ldap.NotImplementedException;

import org.slf4j.Logger;
import org.slf4j.LoggerFactory;


/**
 * A dialog showing index values.
 *
 * @author <a href="mailto:dev@directory.apache.org">Apache Directory Project</a>
 * @version $Rev$
 */
public class IndexDialog<K,O> extends JDialog
{
    private static final Logger LOG = LoggerFactory.getLogger( IndexDialog.class );

    private static final long serialVersionUID = 3689917253680445238L;

    public static final String DEFAULT_CURSOR = "Default";
    public static final String EQUALITY_CURSOR = "Equality";
    public static final String GREATER_CURSOR = "Greater";
    public static final String LESS_CURSOR = "Less";
    public static final String REGEX_CURSOR = "Regex";

    private Panel mainPnl = new Panel();
    private JTabbedPane tabbedPane = new JTabbedPane();
    private JPanel listPnl = new JPanel();
    private JPanel cursorPnl = new JPanel();
    private JPanel resultsPnl = new JPanel();
    private JScrollPane jScrollPane2 = new JScrollPane();
    private JTable resultsTbl = new JTable();
    private JPanel buttonPnl = new JPanel();
    private JButton doneBut = new JButton();
    private JLabel jLabel1 = new JLabel();
    private JTextField keyText = new JTextField();
    private JLabel jLabel2 = new JLabel();
    private JButton scanBut = new JButton();

    private Index<K,O> index = null;


    public IndexDialog( Frame parent, boolean modal, Index<K,O> index )
    {
        super( parent, modal );
        this.index = index;
        initGUI();
    }
    
    
    public IndexDialog( Index<K,O> index )
    {
        super();
        this.index = index;
        initGUI();
    }


    /**
     * This method is called from within the constructor to initialize the
     * form.
     */
    private void initGUI()
    {
        addWindowListener( new java.awt.event.WindowAdapter()
        {
            public void windowClosing( java.awt.event.WindowEvent evt )
            {
                closeDialog();
            }
        } );

        pack();
        setTitle( "Index On Attribute '" + index.getAttribute().getName() + "'" );
        setBounds( new java.awt.Rectangle( 0, 0, 512, 471 ) );
        getContentPane().add( mainPnl, java.awt.BorderLayout.CENTER );
        mainPnl.setLayout( new java.awt.BorderLayout() );
        mainPnl.add( tabbedPane, java.awt.BorderLayout.CENTER );
        tabbedPane.add( listPnl, "Listing" );
        listPnl.setLayout( new java.awt.GridBagLayout() );

        RadioButtonListener radioListener = new RadioButtonListener();
        JRadioButton radioDefault = new JRadioButton( DEFAULT_CURSOR );
        radioDefault.setActionCommand( DEFAULT_CURSOR );
        radioDefault.setSelected( true );
        radioDefault.addActionListener( radioListener );

        JRadioButton radioEquality = new JRadioButton( EQUALITY_CURSOR );
        radioEquality.setActionCommand( EQUALITY_CURSOR );
        radioEquality.addActionListener( radioListener );

        JRadioButton radioGreater = new JRadioButton( GREATER_CURSOR );
        radioGreater.setActionCommand( GREATER_CURSOR );
        radioGreater.addActionListener( radioListener );

        JRadioButton radioLess = new JRadioButton( LESS_CURSOR );
        radioLess.setActionCommand( LESS_CURSOR );
        radioLess.addActionListener( radioListener );

        JRadioButton radioRegex = new JRadioButton( REGEX_CURSOR );
        radioRegex.setActionCommand( REGEX_CURSOR );
        radioRegex.addActionListener( radioListener );

        ButtonGroup group = new ButtonGroup();
        group.add( radioDefault );
        group.add( radioEquality );
        group.add( radioGreater );
        group.add( radioLess );
        group.add( radioRegex );

        JPanel radioPanel = new JPanel();
        radioPanel.setLayout( new BoxLayout( radioPanel, BoxLayout.X_AXIS ) );
        radioPanel.add( radioDefault );
        radioPanel.add( radioEquality );
        radioPanel.add( radioGreater );
        radioPanel.add( radioLess );
        radioPanel.add( radioRegex );

        listPnl.add( cursorPnl, new java.awt.GridBagConstraints( 0, 0, 1, 1, 1.0, 0.15,
            java.awt.GridBagConstraints.NORTH, java.awt.GridBagConstraints.BOTH, new java.awt.Insets( 15, 0, 30, 0 ),
            0, 0 ) );
        listPnl.add( resultsPnl, new java.awt.GridBagConstraints( 0, 1, 1, 1, 1.0, 0.8,
            java.awt.GridBagConstraints.CENTER, java.awt.GridBagConstraints.BOTH, new java.awt.Insets( 0, 0, 0, 0 ), 0,
            0 ) );
        listPnl.add( buttonPnl, new java.awt.GridBagConstraints( 0, 2, 1, 1, 1.0, 0.05,
            java.awt.GridBagConstraints.CENTER, java.awt.GridBagConstraints.BOTH, new java.awt.Insets( 0, 0, 0, 0 ), 0,
            0 ) );
        cursorPnl.setLayout( new java.awt.GridBagLayout() );
        cursorPnl.setBorder( javax.swing.BorderFactory.createTitledBorder( javax.swing.BorderFactory.createLineBorder(
            new java.awt.Color( 153, 153, 153 ), 1 ), "Display Cursor Constraints",
            javax.swing.border.TitledBorder.LEADING, javax.swing.border.TitledBorder.TOP, new java.awt.Font(
                "SansSerif", 0, 14 ), new java.awt.Color( 60, 60, 60 ) ) );
        cursorPnl.add( jLabel1, new java.awt.GridBagConstraints( 0, 1, 1, 1, 0.0, 0.0,
            java.awt.GridBagConstraints.WEST, java.awt.GridBagConstraints.NONE, new java.awt.Insets( 0, 15, 0, 10 ), 0,
            0 ) );
        cursorPnl.add( keyText, new java.awt.GridBagConstraints( 1, 1, 1, 1, 0.4, 0.0,
            java.awt.GridBagConstraints.WEST, java.awt.GridBagConstraints.BOTH, new java.awt.Insets( 5, 5, 5, 236 ), 0,
            0 ) );
        cursorPnl.add( jLabel2, new java.awt.GridBagConstraints( 0, 0, 1, 1, 0.0, 0.0,
            java.awt.GridBagConstraints.WEST, java.awt.GridBagConstraints.NONE, new java.awt.Insets( 0, 15, 0, 10 ), 0,
            0 ) );
        cursorPnl.add( radioPanel,
            new java.awt.GridBagConstraints( 1, 0, 1, 1, 0.4, 0.0, java.awt.GridBagConstraints.WEST,
                java.awt.GridBagConstraints.NONE, new java.awt.Insets( 5, 5, 5, 0 ), 0, 0 ) );
        resultsPnl.setLayout( new java.awt.BorderLayout() );
        resultsPnl.setBorder( javax.swing.BorderFactory.createTitledBorder( javax.swing.BorderFactory.createLineBorder(
            new java.awt.Color( 153, 153, 153 ), 1 ), "Scan Results", javax.swing.border.TitledBorder.LEADING,
            javax.swing.border.TitledBorder.TOP, new java.awt.Font( "SansSerif", 0, 14 ), new java.awt.Color( 60, 60,
                60 ) ) );
        resultsPnl.add( jScrollPane2, java.awt.BorderLayout.CENTER );
        jScrollPane2.getViewport().add( resultsTbl );
        buttonPnl.setLayout( new java.awt.FlowLayout( java.awt.FlowLayout.CENTER, 15, 5 ) );
        buttonPnl.add( doneBut );
        buttonPnl.add( scanBut );
        doneBut.setText( "Done" );
        doneBut.addActionListener( new ActionListener()
        {
            public void actionPerformed( ActionEvent e )
            {
                closeDialog();
            }
        } );

        jLabel1.setText( "Key Constraint:" );
        keyText.setText( "" );
        keyText.setMinimumSize( new java.awt.Dimension( 130, 20 ) );
        keyText.setPreferredSize( new java.awt.Dimension( 130, 20 ) );
        keyText.setMaximumSize( new java.awt.Dimension( 130, 20 ) );
        keyText.setFont( new java.awt.Font( "SansSerif", java.awt.Font.PLAIN, 14 ) );
        keyText.setSize( new java.awt.Dimension( 130, 20 ) );
        jLabel2.setText( "Cursor Type:" );

        scanBut.setText( "Scan" );
        scanBut.addActionListener( new ActionListener()
        {
            public void actionPerformed( ActionEvent e )
            {
                //noinspection unchecked
                doScan( ( K ) keyText.getText(), selectedCursorType );
            }
        } );

        doScan( null, DEFAULT_CURSOR );
    }

    private String selectedCursorType = DEFAULT_CURSOR;

    class RadioButtonListener implements ActionListener
    {
        public void actionPerformed( ActionEvent e )
        {
            if ( e.getActionCommand().equals( DEFAULT_CURSOR ) )
            {
                selectedCursorType = DEFAULT_CURSOR;
            }
            else if ( e.getActionCommand().equals( EQUALITY_CURSOR ) )
            {
                selectedCursorType = EQUALITY_CURSOR;
            }
            else if ( e.getActionCommand().equals( GREATER_CURSOR ) )
            {
                selectedCursorType = GREATER_CURSOR;
            }
            else if ( e.getActionCommand().equals( LESS_CURSOR ) )
            {
                selectedCursorType = LESS_CURSOR;
            }
            else if ( e.getActionCommand().equals( REGEX_CURSOR ) )
            {
                selectedCursorType = REGEX_CURSOR;
            }
        }
    }


    private void closeDialog()
    {
        setVisible( false );
        dispose();
    }


    public boolean doScan( K key, String scanType )
    {
        if ( key == null && ! scanType.equals( DEFAULT_CURSOR ) )
        {
            JOptionPane.showMessageDialog( null, "Cannot use a " + scanType + " scan type with a null key constraint.",
                "Missing Key Constraint", JOptionPane.ERROR_MESSAGE );
            return false;
        }

        Object[] cols = new Object[2];
        Object[] row;
        cols[0] = "Keys ( Attribute Value )";
        cols[1] = "Values ( Entry Id )";
        DefaultTableModel model = new DefaultTableModel( cols, 0 );
        int count = 0;

        try
        {
            Cursor<IndexEntry<K, O>> list;

            if ( scanType.equals( EQUALITY_CURSOR ) )
            {
                list = index.forwardCursor( key );
                list.beforeFirst();
                while ( list.next() )
                {
                    IndexEntry<K,O> rec = list.get();
                    row = new Object[2];
                    row[0] = rec.getValue();
                    row[1] = rec.getId();
                    model.addRow( row );
                    count++;
                }
            }
            else if ( scanType.equals( GREATER_CURSOR ) )
            {
                list = index.forwardCursor();
                ForwardIndexEntry<K, O> entry = new ForwardIndexEntry<K, O>();
                entry.setValue( key );
                list.before( entry );
                while ( list.next() )
                {
<<<<<<< HEAD
                    String prefix = key.substring( 0, starIndex );

                    log.debug( "Regex prefix = {}", prefix );

                    list = index.listIndices( regex, prefix );
=======
                    IndexEntry<K,O> rec = list.get();
                    row = new Object[2];
                    row[0] = rec.getValue();
                    row[1] = rec.getId();
                    model.addRow( row );
                    count++;
>>>>>>> 6a3760ee
                }
            }
            else if ( scanType.equals( LESS_CURSOR ) )
            {
                list = index.forwardCursor();
                ForwardIndexEntry<K, O> entry = new ForwardIndexEntry<K, O>();
                entry.setValue( key );
                list.after( entry );
                while ( list.previous() )
                {
                    IndexEntry<K,O> rec = list.get();
                    row = new Object[2];
                    row[0] = rec.getValue();
                    row[1] = rec.getId();
                    model.addRow( row );
                    count++;
                }
            }
            else if ( scanType.equals( REGEX_CURSOR ) )
            {
//                Pattern regex = StringTools.getRegex( key );
//                int starIndex = key.indexOf( '*' );
//
//                if ( starIndex > 0 )
//                {
//                    String prefix = key.substring( 0, starIndex );
//
//                    if ( log.isDebugEnabled() )
//                        log.debug( "Regex prefix = " + prefix );
//
//                    list = index.listIndices( regex, prefix );
//                }
//                else
//                {
//                    list = index.listIndices( regex );
//                }
                throw new NotImplementedException();
            }
            else
            {
                list = index.forwardCursor();
                while ( list.next() )
                {
                    IndexEntry<K,O> rec = list.get();
                    row = new Object[2];
                    row[0] = rec.getValue();
                    row[1] = rec.getId();
                    model.addRow( row );
                    count++;
                }
            }

            resultsTbl.setModel( model );
            resultsPnl.setBorder( BorderFactory.createTitledBorder( BorderFactory.createLineBorder( new Color( 153,
                153, 153 ), 1 ), "Scan Results: " + count, TitledBorder.LEADING, TitledBorder.TOP, new Font(
                "SansSerif", 0, 14 ), new Color( 60, 60, 60 ) ) );

            if ( isVisible() )
            {
                validate();
            }
        }
        catch ( Exception e )
        {
            String msg = ExceptionUtils.getStackTrace( e );

            if ( msg.length() > 1024 )
            {
                msg = msg.substring( 0, 1024 ) + "\n. . . TRUNCATED . . .";
            }

            msg = "Error while scanning index " + "on attribute " + index.getAttribute() + " using a " + scanType
                + " cursor type with a key constraint of '" + key + "':\n" + msg;

            LOG.error( msg, e );
            JTextArea area = new JTextArea();
            area.setText( msg );
            JOptionPane.showMessageDialog( null, area, "Index Scan Error", JOptionPane.ERROR_MESSAGE );
            return false;
        }

        return true;
    }
    
    
    public static void show( Index index )
    {
        //noinspection unchecked
        IndexDialog dialog = new IndexDialog( index );
        dialog.setVisible( true );
    }
}<|MERGE_RESOLUTION|>--- conflicted
+++ resolved
@@ -312,20 +312,12 @@
                 list.before( entry );
                 while ( list.next() )
                 {
-<<<<<<< HEAD
-                    String prefix = key.substring( 0, starIndex );
-
-                    log.debug( "Regex prefix = {}", prefix );
-
-                    list = index.listIndices( regex, prefix );
-=======
                     IndexEntry<K,O> rec = list.get();
                     row = new Object[2];
                     row[0] = rec.getValue();
                     row[1] = rec.getId();
                     model.addRow( row );
                     count++;
->>>>>>> 6a3760ee
                 }
             }
             else if ( scanType.equals( LESS_CURSOR ) )
