/*
 *  Licensed to the Apache Software Foundation (ASF) under one
 *  or more contributor license agreements.  See the NOTICE file
 *  distributed with this work for additional information
 *  regarding copyright ownership.  The ASF licenses this file
 *  to you under the Apache License, Version 2.0 (the
 *  "License"); you may not use this file except in compliance
 *  with the License.  You may obtain a copy of the License at
 *  
 *    http://www.apache.org/licenses/LICENSE-2.0
 *  
 *  Unless required by applicable law or agreed to in writing,
 *  software distributed under the License is distributed on an
 *  "AS IS" BASIS, WITHOUT WARRANTIES OR CONDITIONS OF ANY
 *  KIND, either express or implied.  See the License for the
 *  specific language governing permissions and limitations
 *  under the License. 
 *  
 */
package org.apache.directory.server.core.interceptor.context;


import org.apache.directory.server.core.CoreSession;
import org.apache.directory.server.core.entry.ClonedServerEntry;
import org.apache.directory.shared.ldap.message.MessageTypeEnum;
import org.apache.directory.shared.ldap.message.ModifyDnRequest;
import org.apache.directory.shared.ldap.name.LdapDN;
import org.apache.directory.shared.ldap.name.Rdn;


/**
 * A RenameService context used for Interceptors. It contains all the informations
 * needed for the modify DN operation, and used by all the interceptors
 * 
 * This is used whne the modifyDN is about changing the RDN, not the base DN.
 *
 * @author <a href="mailto:dev@directory.apache.org">Apache Directory Project</a>
 * @version $Rev$, $Date$
 */
public class RenameOperationContext extends AbstractChangeOperationContext
{
    /** The new RDN */
    private Rdn newRdn;

    /** Cached copy of the new DN */
    private LdapDN newDn;

    /** The flag to remove the old DN Attribute  */
    private boolean delOldDn;

    /** The entry after being renamed and altered for rdn attributes */ 
    private ClonedServerEntry alteredEntry;
    

    /**
     * Creates a new instance of RenameOperationContext.
     */
    public RenameOperationContext( CoreSession session )
    {
<<<<<<< HEAD
        super( registries );
=======
    	super( session );
>>>>>>> 6a3760ee
    }


    /**
     * Creates a new instance of RenameOperationContext.
     *
     * @param oldDn the dn of the entry before the rename
     * @param newRdn the new RDN to use for the target
     * @param delOldDn true if we delete the old RDN value
     */
    public RenameOperationContext( CoreSession session, LdapDN oldDn, Rdn newRdn, boolean delOldDn )
    {
        super( session, oldDn );
        this.newRdn = newRdn;
        this.delOldDn = delOldDn;
    }


    public RenameOperationContext( CoreSession session, ModifyDnRequest modifyDnRequest )
    {
        super( session, modifyDnRequest.getName() );
        this.newRdn = modifyDnRequest.getNewRdn();
        
        if ( newRdn == null )
        {
            throw new IllegalStateException( "newRdn must not be null for a rename: " + modifyDnRequest );
        }
        
        this.delOldDn = modifyDnRequest.getDeleteOldRdn();
        this.requestControls = modifyDnRequest.getControls();
    }


    /**
     * @return The delete old DN flag
     */
    public boolean getDelOldDn() 
    {
        return delOldDn;
    }
<<<<<<< HEAD


    /**
     * Set the flag to delete the old DN
     * @param delOldDn the flag to set
     */
    public void setDelOldDn( boolean delOldDn ) 
    {
        this.delOldDn = delOldDn;
=======


    /**
     * Set the flag to delete the old DN
     * @param delOldDn the flag to set
     */
    public void setDelOldDn( boolean delOldDn ) 
    {
        this.delOldDn = delOldDn;
    }


    /**
     * @return The new DN either computed if null or already computed
     */
    public LdapDN getNewDn() throws Exception
    {
        if ( newDn == null )
        {
            newDn = new LdapDN( getDn().getUpName() );
            newDn.remove( newDn.size() - 1 );
            newDn.add( newRdn.getUpName() );
            newDn.normalize( session.getDirectoryService().getRegistries()
                .getAttributeTypeRegistry().getNormalizerMapping() );
        }
        
        return newDn;
>>>>>>> 6a3760ee
    }


    /**
     * @return The new RDN
     */
    public Rdn getNewRdn()
    {
        return newRdn;
    }


    /**
     * Set the new RDN
     * @param newRdn The new RDN
     */
    public void setNewRdn( Rdn newRdn )
    {
        this.newRdn = newRdn;
    }
<<<<<<< HEAD
=======

>>>>>>> 6a3760ee

    /**
     * @return the operation name
     */
    public String getName()
    {
        return MessageTypeEnum.MOD_DN_REQUEST.name();
    }
    
    
    /**
     * Returns the entry after it has been renamed and potentially changed for 
     * Rdn alterations.
     *
     * @return the new renamed entry
     */
    public ClonedServerEntry getAlteredEntry()
    {
        return alteredEntry;
    }

    
    public void setAlteredEntry( ClonedServerEntry alteredEntry ) 
    {
        this.alteredEntry = alteredEntry;
    }
    
    
    /**
     * @see Object#toString()
     */
    public String toString()
    {
        return "RenameContext for old DN '" + getDn().getUpName() + "'" +
        ", new RDN '" + newRdn + "'" +
        ( delOldDn ? ", delete old Dn" : "" ) ; 
    }
}<|MERGE_RESOLUTION|>--- conflicted
+++ resolved
@@ -57,11 +57,7 @@
      */
     public RenameOperationContext( CoreSession session )
     {
-<<<<<<< HEAD
-        super( registries );
-=======
     	super( session );
->>>>>>> 6a3760ee
     }
 
 
@@ -102,17 +98,6 @@
     {
         return delOldDn;
     }
-<<<<<<< HEAD
-
-
-    /**
-     * Set the flag to delete the old DN
-     * @param delOldDn the flag to set
-     */
-    public void setDelOldDn( boolean delOldDn ) 
-    {
-        this.delOldDn = delOldDn;
-=======
 
 
     /**
@@ -140,7 +125,6 @@
         }
         
         return newDn;
->>>>>>> 6a3760ee
     }
 
 
@@ -161,10 +145,7 @@
     {
         this.newRdn = newRdn;
     }
-<<<<<<< HEAD
-=======
 
->>>>>>> 6a3760ee
 
     /**
      * @return the operation name
