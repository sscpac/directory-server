--- conflicted
+++ resolved
@@ -21,20 +21,12 @@
 
 
 import javax.naming.Context;
-<<<<<<< HEAD
-import javax.naming.NamingException;
-=======
->>>>>>> 6a3760ee
 
 import org.apache.directory.server.core.DirectoryService;
 import org.apache.directory.server.core.interceptor.context.BindOperationContext;
 import org.apache.directory.server.core.partition.PartitionNexus;
 import org.apache.directory.shared.ldap.name.LdapDN;
 
-<<<<<<< HEAD
-
-=======
->>>>>>> 6a3760ee
 
 /**
  * Authenticates users who access {@link PartitionNexus}.
@@ -65,11 +57,7 @@
      * Called by {@link AuthenticationInterceptor} to indicate that this
      * authenticator is being placed into service.
      */
-<<<<<<< HEAD
-    void init( DirectoryService directoryService ) throws NamingException;
-=======
     public void init( DirectoryService directoryService ) throws Exception;
->>>>>>> 6a3760ee
 
 
     /**
@@ -93,9 +81,5 @@
     /**
      * Performs authentication and returns the principal if succeeded.
      */
-<<<<<<< HEAD
-    LdapPrincipal authenticate( LdapDN bindDn, ServerContext ctx ) throws NamingException;
-=======
     public LdapPrincipal authenticate( BindOperationContext opContext ) throws Exception;
->>>>>>> 6a3760ee
 }