--- conflicted
+++ resolved
@@ -50,11 +50,7 @@
      */
     public CompareOperationContext( CoreSession session )
     {
-<<<<<<< HEAD
-        super( registries );
-=======
     	super( session );
->>>>>>> 6a3760ee
     }
 
     
@@ -76,11 +72,7 @@
      */
     public CompareOperationContext( CoreSession session, String oid )
     {
-<<<<<<< HEAD
-        super( registries );
-=======
     	super( session );
->>>>>>> 6a3760ee
         this.oid = oid;
     }
 
@@ -92,11 +84,7 @@
      */
     public CompareOperationContext( CoreSession session, LdapDN dn, String oid )
     {
-<<<<<<< HEAD
-        super( registries, dn );
-=======
     	super( session, dn );
->>>>>>> 6a3760ee
         this.oid = oid;
     }
 
@@ -108,11 +96,7 @@
      */
     public CompareOperationContext( CoreSession session, LdapDN dn, String oid, Object value )
     {
-<<<<<<< HEAD
-        super( registries, dn );
-=======
     	super( session, dn );
->>>>>>> 6a3760ee
         this.oid = oid;
         this.value = value;
     }
@@ -135,10 +119,7 @@
         return oid;
     }
 
-<<<<<<< HEAD
-=======
 	
->>>>>>> 6a3760ee
     /**
      * Set the compared OID
      * @param oid The compared OID
@@ -148,10 +129,7 @@
         this.oid = oid;
     }
 
-<<<<<<< HEAD
-=======
 	
->>>>>>> 6a3760ee
     /**
      * @return The value to compare
      */
@@ -160,10 +138,7 @@
         return value;
     }
 
-<<<<<<< HEAD
-=======
 	
->>>>>>> 6a3760ee
     /**
      * Set the value to compare
      * @param value The value to compare
@@ -173,8 +148,6 @@
         this.value = value;
     }
 
-<<<<<<< HEAD
-=======
 
     /**
      * @return the operation name
@@ -185,7 +158,6 @@
     }
 
     
->>>>>>> 6a3760ee
     /**
      * @see Object#toString()
      */
