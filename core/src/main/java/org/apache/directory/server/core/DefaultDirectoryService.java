/*
 *  Licensed to the Apache Software Foundation (ASF) under one
 *  or more contributor license agreements.  See the NOTICE file
 *  distributed with this work for additional information
 *  regarding copyright ownership.  The ASF licenses this file
 *  to you under the Apache License, Version 2.0 (the
 *  "License"); you may not use this file except in compliance
 *  with the License.  You may obtain a copy of the License at
 *
 *    http://www.apache.org/licenses/LICENSE-2.0
 *
 *  Unless required by applicable law or agreed to in writing,
 *  software distributed under the License is distributed on an
 *  "AS IS" BASIS, WITHOUT WARRANTIES OR CONDITIONS OF ANY
 *  KIND, either express or implied.  See the License for the
 *  specific language governing permissions and limitations
 *  under the License.
 *
 */
package org.apache.directory.server.core;


import java.io.BufferedReader;
import java.io.File;
import java.io.FileNotFoundException;
import java.io.IOException;
import java.io.RandomAccessFile;
import java.io.StringReader;
import java.lang.reflect.Method;
import java.nio.channels.FileLock;
import java.nio.channels.OverlappingFileLockException;
import java.util.ArrayList;
import java.util.Arrays;
import java.util.HashMap;
import java.util.HashSet;
import java.util.List;
import java.util.Map;
import java.util.Set;
import java.util.UUID;
import java.util.concurrent.ConcurrentHashMap;
import java.util.concurrent.locks.Lock;
import java.util.concurrent.locks.ReadWriteLock;
import java.util.concurrent.locks.ReentrantReadWriteLock;

import javax.naming.directory.Attributes;

import org.apache.directory.server.constants.ServerDNConstants;
import org.apache.directory.server.core.admin.AdministrativePointInterceptor;
import org.apache.directory.server.core.api.CacheService;
import org.apache.directory.server.core.api.CoreSession;
import org.apache.directory.server.core.api.DirectoryService;
import org.apache.directory.server.core.api.DnFactory;
import org.apache.directory.server.core.api.InstanceLayout;
import org.apache.directory.server.core.api.InterceptorEnum;
import org.apache.directory.server.core.api.LdapPrincipal;
import org.apache.directory.server.core.api.OperationEnum;
import org.apache.directory.server.core.api.OperationManager;
import org.apache.directory.server.core.api.ReferralManager;
import org.apache.directory.server.core.api.administrative.AccessControlAdministrativePoint;
import org.apache.directory.server.core.api.administrative.CollectiveAttributeAdministrativePoint;
import org.apache.directory.server.core.api.administrative.SubschemaAdministrativePoint;
import org.apache.directory.server.core.api.administrative.TriggerExecutionAdministrativePoint;
import org.apache.directory.server.core.api.changelog.ChangeLog;
import org.apache.directory.server.core.api.changelog.ChangeLogEvent;
import org.apache.directory.server.core.api.changelog.Tag;
import org.apache.directory.server.core.api.changelog.TaggableSearchableChangeLogStore;
import org.apache.directory.server.core.api.event.EventService;
import org.apache.directory.server.core.api.interceptor.BaseInterceptor;
import org.apache.directory.server.core.api.interceptor.Interceptor;
import org.apache.directory.server.core.api.interceptor.context.AddOperationContext;
import org.apache.directory.server.core.api.interceptor.context.BindOperationContext;
import org.apache.directory.server.core.api.interceptor.context.HasEntryOperationContext;
import org.apache.directory.server.core.api.interceptor.context.LookupOperationContext;
import org.apache.directory.server.core.api.interceptor.context.OperationContext;
import org.apache.directory.server.core.api.journal.Journal;
import org.apache.directory.server.core.api.partition.Partition;
import org.apache.directory.server.core.api.partition.PartitionNexus;
import org.apache.directory.server.core.api.schema.SchemaPartition;
import org.apache.directory.server.core.api.subtree.SubentryCache;
import org.apache.directory.server.core.api.subtree.SubtreeEvaluator;
import org.apache.directory.server.core.authn.AuthenticationInterceptor;
import org.apache.directory.server.core.authn.ppolicy.PpolicyConfigContainer;
import org.apache.directory.server.core.authz.AciAuthorizationInterceptor;
import org.apache.directory.server.core.authz.DefaultAuthorizationInterceptor;
import org.apache.directory.server.core.changelog.ChangeLogInterceptor;
import org.apache.directory.server.core.changelog.DefaultChangeLog;
import org.apache.directory.server.core.collective.CollectiveAttributeInterceptor;
import org.apache.directory.server.core.event.EventInterceptor;
import org.apache.directory.server.core.exception.ExceptionInterceptor;
import org.apache.directory.server.core.journal.DefaultJournal;
import org.apache.directory.server.core.journal.JournalInterceptor;
import org.apache.directory.server.core.normalization.NormalizationInterceptor;
import org.apache.directory.server.core.operational.OperationalAttributeInterceptor;
import org.apache.directory.server.core.referral.ReferralInterceptor;
import org.apache.directory.server.core.schema.SchemaInterceptor;
import org.apache.directory.server.core.security.TlsKeyGenerator;
import org.apache.directory.server.core.shared.DefaultCoreSession;
import org.apache.directory.server.core.shared.DefaultDnFactory;
import org.apache.directory.server.core.shared.partition.DefaultPartitionNexus;
import org.apache.directory.server.core.subtree.SubentryInterceptor;
import org.apache.directory.server.core.trigger.TriggerInterceptor;
import org.apache.directory.server.i18n.I18n;
import org.apache.directory.shared.ldap.codec.api.LdapApiService;
import org.apache.directory.shared.ldap.codec.api.LdapApiServiceFactory;
import org.apache.directory.shared.ldap.model.constants.AuthenticationLevel;
import org.apache.directory.shared.ldap.model.constants.SchemaConstants;
import org.apache.directory.shared.ldap.model.csn.Csn;
import org.apache.directory.shared.ldap.model.csn.CsnFactory;
import org.apache.directory.shared.ldap.model.cursor.Cursor;
import org.apache.directory.shared.ldap.model.entry.Attribute;
import org.apache.directory.shared.ldap.model.entry.DefaultEntry;
import org.apache.directory.shared.ldap.model.entry.Entry;
import org.apache.directory.shared.ldap.model.entry.Modification;
import org.apache.directory.shared.ldap.model.entry.Value;
import org.apache.directory.shared.ldap.model.exception.LdapException;
import org.apache.directory.shared.ldap.model.exception.LdapNoPermissionException;
import org.apache.directory.shared.ldap.model.exception.LdapOperationException;
import org.apache.directory.shared.ldap.model.ldif.ChangeType;
import org.apache.directory.shared.ldap.model.ldif.LdifEntry;
import org.apache.directory.shared.ldap.model.ldif.LdifReader;
import org.apache.directory.shared.ldap.model.name.Dn;
import org.apache.directory.shared.ldap.model.name.DnUtils;
import org.apache.directory.shared.ldap.model.name.Rdn;
import org.apache.directory.shared.ldap.model.schema.SchemaManager;
import org.apache.directory.shared.ldap.util.tree.DnNode;
import org.apache.directory.shared.util.DateUtils;
import org.apache.directory.shared.util.Strings;
import org.apache.directory.shared.util.exception.NotImplementedException;
import org.slf4j.Logger;
import org.slf4j.LoggerFactory;


/**
 * Default implementation of {@link DirectoryService}.
 *
 * @author <a href="mailto:dev@directory.apache.org">Apache Directory Project</a>
 */
public class DefaultDirectoryService implements DirectoryService
{
    /** The logger */
    private static final Logger LOG = LoggerFactory.getLogger( DefaultDirectoryService.class );

    private SchemaPartition schemaPartition;

    /** A reference on the SchemaManager */
    private SchemaManager schemaManager;

    /** The LDAP Codec Service */
    private LdapApiService ldapCodecService = LdapApiServiceFactory.getSingleton();

    /** the root nexus */
    private DefaultPartitionNexus partitionNexus;

    /** whether or not server is started for the first time */
    private boolean firstStart;

    /** whether or not this instance has been shutdown */
    private boolean started;

    /** the change log service */
    private ChangeLog changeLog;

    /** the journal service */
    private Journal journal;

    /**
     * the interface used to perform various operations on this
     * DirectoryService
     */
    private OperationManager operationManager = new DefaultOperationManager( this );

    /** the distinguished name of the administrative user */
    private Dn adminDn;

    /** session used as admin for internal operations */
    private CoreSession adminSession;

    /** The referral manager */
    private ReferralManager referralManager;

    /** A flag to tell if the userPassword attribute's value must be hidden */
    private boolean passwordHidden = false;

    /** The service's CSN factory */
    private CsnFactory csnFactory;

    /** The directory instance replication ID */
    private int replicaId;

    /** remove me after implementation is completed */
    private static final String PARTIAL_IMPL_WARNING =
        "WARNING: the changelog is only partially operational and will revert\n" +
            "state without consideration of who made the original change.  All reverting " +
            "changes are made by the admin user.\n Furthermore the used controls are not at " +
            "all taken into account";

    /** The delay to wait between each sync on disk */
    private long syncPeriodMillis;

    /** The default delay to wait between sync on disk : 15 seconds */
    private static final long DEFAULT_SYNC_PERIOD = 15000;

    /** */
    private Thread workerThread;

    /** The sync worker thread */
    private SynchWorker worker = new SynchWorker();

    /** The default timeLimit : 100 entries */
    public static final int MAX_SIZE_LIMIT_DEFAULT = 100;

    /** The default timeLimit : 10 seconds */
    public static final int MAX_TIME_LIMIT_DEFAULT = 10000;

    /** The instance Id */
    private String instanceId;

    /** The server directory layout*/
    private InstanceLayout instanceLayout;

    /**
     * A flag used to shutdown the VM when stopping the server. Useful
     * when the server is standalone. If the server is embedded, we don't
     * want to shutdown the VM
     */
    private boolean exitVmOnShutdown = true; // allow by default

    /** A flag used to indicate that a shutdown hook has been installed */
    private boolean shutdownHookEnabled = true; // allow by default

    /** Manage anonymous access to entries other than the RootDSE */
    private boolean allowAnonymousAccess = true; // allow by default

    /** Manage the basic access control checks */
    private boolean accessControlEnabled; // off by default

    /** Manage the operational attributes denormalization */
    private boolean denormalizeOpAttrsEnabled; // off by default

    /** The list of declared interceptors */
    private List<Interceptor> interceptors;
    private Map<String, Interceptor> interceptorNames;

    /** A lock to protect the interceptors List */
    private ReadWriteLock interceptorsLock = new ReentrantReadWriteLock();

    /** The read and write locks */
<<<<<<< HEAD
    private Lock readLock  = interceptorsLock.readLock();
    private Lock writeLock  = interceptorsLock.writeLock();
=======
    private Lock readLock = interceptorsLock.readLock();
    private Lock writeLock = interceptorsLock.writeLock();
>>>>>>> 6559ce59

    /** A map associating a list of interceptor to each operation */
    private Map<OperationEnum, List<String>> operationInterceptors;

    /** The System partition */
    private Partition systemPartition;

    /** The set of all declared partitions */
    private Set<Partition> partitions = new HashSet<Partition>();

    /** A list of LDIF entries to inject at startup */
    private List<? extends LdifEntry> testEntries = new ArrayList<LdifEntry>(); // List<Attributes>

    /** The event service */
    private EventService eventService;

    /** The maximum size for an incoming PDU */
    private int maxPDUSize = Integer.MAX_VALUE;

    /** the value of last successful add/update operation's CSN */
    private String contextCsn;

    /** lock file for directory service's working directory */
    private RandomAccessFile lockFile = null;

    private static final String LOCK_FILE_NAME = ".dirservice.lock";

    /** the ehcache based cache service */
    private CacheService cacheService;

    /** The AccessControl AdministrativePoint cache */
    private DnNode<AccessControlAdministrativePoint> accessControlAPCache;

    /** The CollectiveAttribute AdministrativePoint cache */
    private DnNode<CollectiveAttributeAdministrativePoint> collectiveAttributeAPCache;

    /** The Subschema AdministrativePoint cache */
    private DnNode<SubschemaAdministrativePoint> subschemaAPCache;

    /** The TriggerExecution AdministrativePoint cache */
    private DnNode<TriggerExecutionAdministrativePoint> triggerExecutionAPCache;

    /** The Dn factory */
    private DnFactory dnFactory;

    /** The Subentry cache */
    SubentryCache subentryCache = new SubentryCache();

    /** The Subtree evaluator instance */
    private SubtreeEvaluator evaluator;

    /**
     * The synchronizer thread. It flush data on disk periodically.
     */
    class SynchWorker implements Runnable
    {
        final Object lock = new Object();

        /** A flag to stop the thread */
        boolean stop;


        /**
         * The main loop
         */
        public void run()
        {
            while ( !stop )
            {
                synchronized ( lock )
                {
                    try
                    {
                        lock.wait( syncPeriodMillis );
                    }
                    catch ( InterruptedException e )
                    {
                        LOG.warn( "SynchWorker failed to wait on lock.", e );
                    }
                }

                try
                {
                    partitionNexus.sync();
                }
                catch ( Exception e )
                {
                    LOG.error( I18n.err( I18n.ERR_74 ), e );
                }
            }
        }
    }


    // ------------------------------------------------------------------------
    // Constructor
    // ------------------------------------------------------------------------

    /**
     * Creates a new instance of the directory service.
     */
    public DefaultDirectoryService() throws Exception
    {
        changeLog = new DefaultChangeLog();
        journal = new DefaultJournal();
        syncPeriodMillis = DEFAULT_SYNC_PERIOD;
        csnFactory = new CsnFactory( replicaId );
        evaluator = new SubtreeEvaluator( schemaManager );
    }


    // ------------------------------------------------------------------------
    // C O N F I G U R A T I O N   M E T H O D S
    // ------------------------------------------------------------------------

    public void setInstanceId( String instanceId )
    {
        this.instanceId = instanceId;
    }


    public String getInstanceId()
    {
        return instanceId;
    }


    /**
     * Gets the {@link Partition}s used by this DirectoryService.
     *
     * @return the set of partitions used
     */
    public Set<? extends Partition> getPartitions()
    {
        Set<Partition> cloned = new HashSet<Partition>();
        cloned.addAll( partitions );
        return cloned;
    }


    /**
     * Sets {@link Partition}s used by this DirectoryService.
     *
     * @param partitions the partitions to used
     */
    public void setPartitions( Set<? extends Partition> partitions )
    {
        Set<Partition> cloned = new HashSet<Partition>();
        cloned.addAll( partitions );
        Set<String> names = new HashSet<String>();

        for ( Partition partition : cloned )
        {
            String id = partition.getId();

            if ( names.contains( id ) )
            {
                LOG.warn( "Encountered duplicate partition {} identifier.", id );
            }

            names.add( id );
        }

        this.partitions = cloned;
    }


    /**
     * Returns <tt>true</tt> if access control checks are enabled.
     *
     * @return true if access control checks are enabled, false otherwise
     */
    public boolean isAccessControlEnabled()
    {
        return accessControlEnabled;
    }


    /**
     * Sets whether to enable basic access control checks or not.
     *
     * @param accessControlEnabled true to enable access control checks, false otherwise
     */
    public void setAccessControlEnabled( boolean accessControlEnabled )
    {
        this.accessControlEnabled = accessControlEnabled;
    }


    /**
     * Returns <tt>true</tt> if anonymous access is allowed on entries besides the RootDSE.
     * If the access control subsystem is enabled then access to some entries may not be
     * allowed even when full anonymous access is enabled.
     *
     * @return true if anonymous access is allowed on entries besides the RootDSE, false
     * if anonymous access is allowed to all entries.
     */
    public boolean isAllowAnonymousAccess()
    {
        return allowAnonymousAccess;
    }


    /**
     * Sets whether to allow anonymous access to entries other than the RootDSE.  If the
     * access control subsystem is enabled then access to some entries may not be allowed
     * even when full anonymous access is enabled.
     *
     * @param enableAnonymousAccess true to enable anonymous access, false to disable it
     */
    public void setAllowAnonymousAccess( boolean enableAnonymousAccess )
    {
        this.allowAnonymousAccess = enableAnonymousAccess;
    }


    /**
     * Returns interceptors in the server.
     *
     * @return the interceptors in the server.
     */
    public List<Interceptor> getInterceptors()
    {
        List<Interceptor> cloned = new ArrayList<Interceptor>();

        try
        {
            readLock.lock();

            cloned.addAll( interceptors );

            return cloned;
        }
        finally
        {
            readLock.unlock();
        }
    }


    /**
     * Returns interceptors in the server for a given operation.
     *
     * @return the interceptors in the server for the given operation.
     */
    public List<String> getInterceptors( OperationEnum operation )
    {
        List<String> cloned = new ArrayList<String>();

        try
        {
            readLock.lock();
            cloned.addAll( operationInterceptors.get( operation ) );

            return cloned;
        }
        finally
        {
            readLock.unlock();
        }

    }


    /**
     * Compute the list of  to call for each operation
     */
    private void initOperationsList()
    {
        try
        {
            writeLock.lock();
            operationInterceptors = new ConcurrentHashMap<OperationEnum, List<String>>();

            for ( OperationEnum operation : OperationEnum.getOperations() )
            {
                List<String> operationList = new ArrayList<String>();

                for ( Interceptor interceptor : interceptors )
                {
                    gatherInterceptors( interceptor, interceptor.getClass(), operation, operationList );
                }
<<<<<<< HEAD
                
=======

>>>>>>> 6559ce59
                operationInterceptors.put( operation, operationList );
            }
        }
        finally
        {
            writeLock.unlock();
        }
    }


    /**
     * Recursively checks if the given interceptor can be added to the list of interceptors for a given
     * operation and adds to the list of interceptors if it implements the respective operation
     * 
     * @param interceptor the instance of the interceptor
     * @param interceptorClz the class of the interceptor
     * @param operation type of operation
     * @param selectedInterceptorList the list of selected interceptors
     */
<<<<<<< HEAD
    private void gatherInterceptors( Interceptor interceptor, Class<?> interceptorClz, OperationEnum operation, List<String> selectedInterceptorList )
    {
        // We stop recursing when we reach the Base class
        if( ( interceptorClz == null ) || ( interceptorClz == BaseInterceptor.class ) )
=======
    private void gatherInterceptors( Interceptor interceptor, Class<?> interceptorClz, OperationEnum operation,
        List<String> selectedInterceptorList )
    {
        // We stop recursing when we reach the Base class
        if ( ( interceptorClz == null ) || ( interceptorClz == BaseInterceptor.class ) )
>>>>>>> 6559ce59
        {
            return;
        }

        Method[] methods = interceptorClz.getDeclaredMethods();

        for ( Method method : methods )
        {
            Class<?>[] param = method.getParameterTypes();
            boolean hasCorrestSig = false;

            // check for the correct signature
<<<<<<< HEAD
            if( ( param == null ) || ( param.length > 1 ) || ( param.length == 0 ))
=======
            if ( ( param == null ) || ( param.length > 1 ) || ( param.length == 0 ) )
>>>>>>> 6559ce59
            {
                continue;
            }

            if ( OperationContext.class.isAssignableFrom( param[0] ) )
            {
                hasCorrestSig = true;
            }
            else
            {
                continue;
            }

            if ( hasCorrestSig && method.getName().equals( operation.getMethodName() ) )
            {
                selectedInterceptorList.add( interceptor.getName() );
                break;
            }
        }

        gatherInterceptors( interceptor, interceptorClz.getSuperclass(), operation, selectedInterceptorList );
    }


    /**
     * Add an interceptor to the list of interceptors to call for each operation
     * @throws LdapException
     */
    private void addInterceptor( Interceptor interceptor, int position ) throws LdapException
    {
        // First, init the interceptor
        interceptor.init( this );

        try
        {
            writeLock.lock();

            for ( OperationEnum operation : OperationEnum.getOperations() )
            {
                List<String> operationList = operationInterceptors.get( operation );

                Method[] methods = interceptor.getClass().getDeclaredMethods();

                for ( Method method : methods )
                {
                    if ( method.getName().equals( operation.getMethodName() ) )
                    {
                        if ( position == -1 )
                        {
                            operationList.add( interceptor.getName() );
                        }
                        else
                        {
                            operationList.add( position, interceptor.getName() );
                        }

                        break;
                    }
                }
            }

            interceptorNames.put( interceptor.getName(), interceptor );

            if ( position == -1 )
            {
                interceptors.add( interceptor );
            }
            else
            {
                interceptors.add( position, interceptor );
            }
        }
        finally
        {
            writeLock.unlock();
        }
    }


    /**
     * Remove an interceptor to the list of interceptors to call for each operation
     */
    private void removeOperationsList( String interceptorName )
    {
        Interceptor interceptor = interceptorNames.get( interceptorName );

        try
        {
            writeLock.lock();

            for ( OperationEnum operation : OperationEnum.getOperations() )
            {
                List<String> operationList = operationInterceptors.get( operation );

                Method[] methods = interceptor.getClass().getDeclaredMethods();

                for ( Method method : methods )
                {
                    if ( method.getName().equals( operation.getMethodName() ) )
                    {
                        operationList.remove( interceptor.getName() );

                        break;
                    }
                }
            }

            interceptorNames.remove( interceptorName );
            interceptors.remove( interceptor );
        }
        finally
        {
            writeLock.unlock();
        }
    }


    /**
     * Sets the interceptors in the server.
     *
     * @param interceptors the interceptors to be used in the server.
     */
    public void setInterceptors( List<Interceptor> interceptors )
    {
        Map<String, Interceptor> interceptorNames = new HashMap<String, Interceptor>();

        // Check if we don't have duplicate names in the interceptors list
        for ( Interceptor interceptor : interceptors )
        {
            if ( interceptorNames.containsKey( interceptor.getName() ) )
            {
                LOG.warn( "Encountered duplicate definitions for {} interceptor", interceptor.getName() );
                continue;
            }

            interceptorNames.put( interceptor.getName(), interceptor );
        }

        this.interceptors = interceptors;
        this.interceptorNames = interceptorNames;

        // Now update the Map that connect each operation with the list of interceptors.
        initOperationsList();
    }


    /**
     * Initialize the interceptors
     */
    private void initInterceptors() throws LdapException
    {
        for ( Interceptor interceptor : interceptors )
        {
            interceptor.init( this );
        }
    }


    /**
     * Returns test directory entries({@link LdifEntry}) to be loaded while
     * bootstrapping.
     *
     * @return test entries to load during bootstrapping
     */
    public List<LdifEntry> getTestEntries()
    {
        List<LdifEntry> cloned = new ArrayList<LdifEntry>();
        cloned.addAll( testEntries );

        return cloned;
    }


    /**
     * Sets test directory entries({@link Attributes}) to be loaded while
     * bootstrapping.
     *
     * @param testEntries the test entries to load while bootstrapping
     */
    public void setTestEntries( List<? extends LdifEntry> testEntries )
    {
        //noinspection MismatchedQueryAndUpdateOfCollection
        List<LdifEntry> cloned = new ArrayList<LdifEntry>();
        cloned.addAll( testEntries );
        this.testEntries = testEntries;
    }


    /**
     * {@inheritDoc}
     */
    public InstanceLayout getInstanceLayout()
    {
        return instanceLayout;
    }


    /**
     * {@inheritDoc}
     */
    public void setInstanceLayout( InstanceLayout instanceLayout ) throws IOException
    {
        this.instanceLayout = instanceLayout;

        // Create the directories if they are missing
        if ( !instanceLayout.getInstanceDirectory().exists() )
        {
            if ( !instanceLayout.getInstanceDirectory().mkdirs() )
            {
                throw new IOException( I18n.err( I18n.ERR_112_COULD_NOT_CREATE_DIRECORY,
                    instanceLayout.getInstanceDirectory() ) );
            }
        }

        if ( !instanceLayout.getLogDirectory().exists() )
        {
            if ( !instanceLayout.getLogDirectory().mkdirs() )
            {
                throw new IOException( I18n.err( I18n.ERR_112_COULD_NOT_CREATE_DIRECORY,
                    instanceLayout.getLogDirectory() ) );
            }
        }

        if ( !instanceLayout.getRunDirectory().exists() )
        {
            if ( !instanceLayout.getRunDirectory().mkdirs() )
            {
                throw new IOException( I18n.err( I18n.ERR_112_COULD_NOT_CREATE_DIRECORY,
                    instanceLayout.getRunDirectory() ) );
            }
        }

        if ( !instanceLayout.getPartitionsDirectory().exists() )
        {
            if ( !instanceLayout.getPartitionsDirectory().mkdirs() )
            {
                throw new IOException( I18n.err( I18n.ERR_112_COULD_NOT_CREATE_DIRECORY,
                    instanceLayout.getPartitionsDirectory() ) );
            }
        }

        if ( !instanceLayout.getConfDirectory().exists() )
        {
            if ( !instanceLayout.getConfDirectory().mkdirs() )
            {
                throw new IOException( I18n.err( I18n.ERR_112_COULD_NOT_CREATE_DIRECORY,
                    instanceLayout.getConfDirectory() ) );
            }
        }
    }


    public void setShutdownHookEnabled( boolean shutdownHookEnabled )
    {
        this.shutdownHookEnabled = shutdownHookEnabled;
    }


    public boolean isShutdownHookEnabled()
    {
        return shutdownHookEnabled;
    }


    public void setExitVmOnShutdown( boolean exitVmOnShutdown )
    {
        this.exitVmOnShutdown = exitVmOnShutdown;
    }


    public boolean isExitVmOnShutdown()
    {
        return exitVmOnShutdown;
    }


    public void setSystemPartition( Partition systemPartition )
    {
        this.systemPartition = systemPartition;
    }


    public Partition getSystemPartition()
    {
        return systemPartition;
    }


    /**
     * return true if the operational attributes must be normalized when returned
     */
    public boolean isDenormalizeOpAttrsEnabled()
    {
        return denormalizeOpAttrsEnabled;
    }


    /**
     * Sets whether the operational attributes are denormalized when returned
     * @param denormalizeOpAttrsEnabled The flag value
     */
    public void setDenormalizeOpAttrsEnabled( boolean denormalizeOpAttrsEnabled )
    {
        this.denormalizeOpAttrsEnabled = denormalizeOpAttrsEnabled;
    }


    /**
     * {@inheritDoc}
     */
    public ChangeLog getChangeLog()
    {
        return changeLog;
    }


    /**
     * {@inheritDoc}
     */
    public Journal getJournal()
    {
        return journal;
    }


    /**
     * {@inheritDoc}
     */
    public void setChangeLog( ChangeLog changeLog )
    {
        this.changeLog = changeLog;
    }


    /**
     * {@inheritDoc}
     */
    public void setJournal( Journal journal )
    {
        this.journal = journal;
    }


    public void addPartition( Partition partition ) throws Exception
    {
        partition.setSchemaManager( schemaManager );

        try
        {
            // can be null when called before starting up
            if ( partitionNexus != null )
            {
                partitionNexus.addContextPartition( partition );
            }
        }
        catch ( LdapException le )
        {
            // We've got an exception, we cannot add the partition to the partitions
            throw le;
        }

        // Now, add the partition to the set of managed partitions
        partitions.add( partition );
    }


    public void removePartition( Partition partition ) throws Exception
    {
        // Do the backend cleanup first
        try
        {
            // can be null when called before starting up
            if ( partitionNexus != null )
            {
                partitionNexus.removeContextPartition( partition.getSuffixDn() );
            }
        }
        catch ( LdapException le )
        {
            // Bad ! We can't go any further
            throw le;
        }

        // And update the set of managed partitions
        partitions.remove( partition );
    }


    // ------------------------------------------------------------------------
    // BackendSubsystem Interface Method Implementations
    // ------------------------------------------------------------------------
    /**
     * Define a default list of interceptors that has to be used if no other
     * configuration is defined.
     */
    private void setDefaultInterceptorConfigurations()
    {
        // Set default interceptor chains
        List<Interceptor> list = new ArrayList<Interceptor>();

        list.add( new NormalizationInterceptor() );
        list.add( new AuthenticationInterceptor() );
        list.add( new ReferralInterceptor() );
        list.add( new AciAuthorizationInterceptor() );
        list.add( new DefaultAuthorizationInterceptor() );
        list.add( new AdministrativePointInterceptor() );
        list.add( new ExceptionInterceptor() );
        list.add( new SchemaInterceptor() );
        list.add( new OperationalAttributeInterceptor() );
        list.add( new CollectiveAttributeInterceptor() );
        list.add( new SubentryInterceptor() );
        list.add( new EventInterceptor() );
        list.add( new TriggerInterceptor() );
        list.add( new ChangeLogInterceptor() );
        list.add( new JournalInterceptor() );

        setInterceptors( list );
    }


    public CoreSession getAdminSession()
    {
        return adminSession;
    }


    public CoreSession getSession()
    {
        return new DefaultCoreSession( new LdapPrincipal( schemaManager ), this );
    }


    public CoreSession getSession( LdapPrincipal principal )
    {
        return new DefaultCoreSession( principal, this );
    }


    public CoreSession getSession( Dn principalDn, byte[] credentials ) throws LdapException
    {
        if ( !started )
        {
            throw new IllegalStateException( "Service has not started." );
        }

        BindOperationContext bindContext = new BindOperationContext( null );
        bindContext.setCredentials( credentials );
        bindContext.setDn( principalDn );
        bindContext.setInterceptors( getInterceptors( OperationEnum.BIND ) );

        operationManager.bind( bindContext );

        return bindContext.getSession();
    }


    public CoreSession getSession( Dn principalDn, byte[] credentials, String saslMechanism, String saslAuthId )
        throws Exception
<<<<<<< HEAD
        {
        if ( ! started )
=======
    {
        if ( !started )
>>>>>>> 6559ce59
        {
            throw new IllegalStateException( "Service has not started." );
        }

        BindOperationContext bindContext = new BindOperationContext( null );
        bindContext.setCredentials( credentials );
        bindContext.setDn( principalDn );
        bindContext.setSaslMechanism( saslMechanism );
        bindContext.setInterceptors( getInterceptors( OperationEnum.BIND ) );

        operationManager.bind( bindContext );

        return bindContext.getSession();
        }


    public long revert() throws LdapException
    {
        if ( changeLog == null || !changeLog.isEnabled() )
        {
            throw new IllegalStateException( I18n.err( I18n.ERR_310 ) );
        }

        Tag latest = changeLog.getLatest();

        if ( null != latest )
        {
            if ( latest.getRevision() < changeLog.getCurrentRevision() )
            {
                return revert( latest.getRevision() );
            }
            else
            {
                LOG.info( "Ignoring request to revert without changes since the latest tag." );
                return changeLog.getCurrentRevision();
            }
        }

        throw new IllegalStateException( I18n.err( I18n.ERR_311 ) );
    }


    /**
     * We handle the ModDN/ModRDN operation for the revert here.
     */
    private void moddn( Dn oldDn, Dn newDn, boolean delOldRdn ) throws LdapException
    {
        if ( oldDn.size() == 0 )
        {
            throw new LdapNoPermissionException( I18n.err( I18n.ERR_312 ) );
        }

        // calculate parents
        Dn oldBase = oldDn.getParent();
        Dn newBase = newDn.getParent();

        // Compute the Rdn for each of the Dn
        Rdn newRdn = newDn.getRdn();
        Rdn oldRdn = oldDn.getRdn();

        /*
         * We need to determine if this rename operation corresponds to a simple
         * Rdn name change or a move operation.  If the two names are the same
         * except for the Rdn then it is a simple modifyRdn operation.  If the
         * names differ in size or have a different baseDN then the operation is
         * a move operation.  Furthermore if the Rdn in the move operation
         * changes it is both an Rdn change and a move operation.
         */
        if ( ( oldDn.size() == newDn.size() ) && oldBase.equals( newBase ) )
        {
            adminSession.rename( oldDn, newRdn, delOldRdn );
        }
        else
        {
            Dn target = newDn.getParent();

            if ( newRdn.equals( oldRdn ) )
            {
                adminSession.move( oldDn, target );
            }
            else
            {
                adminSession.moveAndRename( oldDn, target, new Rdn( newRdn ), delOldRdn );
            }
        }
    }


    public long revert( long revision ) throws LdapException
    {
        if ( changeLog == null || !changeLog.isEnabled() )
        {
            throw new IllegalStateException( I18n.err( I18n.ERR_310 ) );
        }

        if ( revision < 0 )
        {
            throw new IllegalArgumentException( I18n.err( I18n.ERR_239 ) );
        }

        if ( revision >= changeLog.getChangeLogStore().getCurrentRevision() )
        {
            throw new IllegalArgumentException( I18n.err( I18n.ERR_314 ) );
        }

        Cursor<ChangeLogEvent> cursor = changeLog.getChangeLogStore().findAfter( revision );

        /*
         * BAD, BAD, BAD!!!
         *
         * No synchronization no nothing.  Just getting this to work for now
         * so we can revert tests.  Any production grade use of this feature
         * needs to synchronize on all changes while the revert is in progress.
         *
         * How about making this operation transactional?
         *
         * First of all just stop using JNDI and construct the operations to
         * feed into the interceptor pipeline.
         *
         * TODO review this code.
         */

        try
        {
            LOG.warn( PARTIAL_IMPL_WARNING );
            cursor.afterLast();

            while ( cursor.previous() ) // apply ldifs in reverse order
            {
                ChangeLogEvent event = cursor.get();
                List<LdifEntry> reverses = event.getReverseLdifs();

                for ( LdifEntry reverse : reverses )
                {
                    switch ( reverse.getChangeType().getChangeType() )
                    {
                        case ChangeType.ADD_ORDINAL:
                            adminSession.add(
                                new DefaultEntry( schemaManager, reverse.getEntry() ), true );
                            break;

                        case ChangeType.DELETE_ORDINAL:
                            adminSession.delete( reverse.getDn(), true );
                            break;

                        case ChangeType.MODIFY_ORDINAL:
                            List<Modification> mods = reverse.getModifications();

                            adminSession.modify( reverse.getDn(), mods, true );
                            break;

                        case ChangeType.MODDN_ORDINAL:
                            // NO BREAK - both ModDN and ModRDN handling is the same

                        case ChangeType.MODRDN_ORDINAL:
                            Dn forwardDn = event.getForwardLdif().getDn();
                            Dn reverseDn = reverse.getDn();

                            moddn( reverseDn, forwardDn, reverse.isDeleteOldRdn() );

                            break;

                        default:
                            LOG.error( I18n.err( I18n.ERR_75 ) );
                            throw new NotImplementedException( I18n.err( I18n.ERR_76, reverse.getChangeType() ) );
                    }
                }
            }
        }
        catch ( IOException e )
        {
            String message = I18n.err( I18n.ERR_77, revision );
            LOG.error( message );
            throw new LdapException( message );
        }
        catch ( Exception e )
        {
            throw new LdapOperationException( e.getMessage(), e );
        }
        finally
        {
            try
            {
                cursor.close();
            }
            catch ( Exception e )
            {
                throw new LdapOperationException( e.getMessage(), e );
            }
        }

        return changeLog.getCurrentRevision();
    }


    public OperationManager getOperationManager()
    {
        return operationManager;
    }


    /**
     * @throws Exception if the LDAP server cannot be started
     */
    public synchronized void startup() throws Exception
    {
        if ( started )
        {
            return;
        }

        lockWorkDir();

        if ( shutdownHookEnabled )
        {
            Runtime.getRuntime().addShutdownHook( new Thread( new Runnable()
            {
                public void run()
                {
                    try
                    {
                        shutdown();
                    }
                    catch ( Exception e )
                    {
                        LOG.warn( "Failed to shut down the directory service: "
                            + DefaultDirectoryService.this.instanceId, e );
                    }
                }
            }, "ApacheDS Shutdown Hook (" + instanceId + ')' ) );

            LOG.info( "ApacheDS shutdown hook has been registered with the runtime." );
        }
        else if ( LOG.isWarnEnabled() )
        {
            LOG.warn( "ApacheDS shutdown hook has NOT been registered with the runtime."
                + "  This default setting for standalone operation has been overriden." );
        }

        initialize();
        showSecurityWarnings();

        // Start the sync thread if required
        if ( syncPeriodMillis > 0 )
        {
            workerThread = new Thread( worker, "SynchWorkerThread" );
            workerThread.start();
        }

        // load the last stored valid CSN value
        LookupOperationContext loc = new LookupOperationContext( getAdminSession() );
        loc.setDn( systemPartition.getSuffixDn() );

        // get back all the attributes
        loc.setAttrsId( SchemaConstants.ALL_ATTRIBUTES_ARRAY );
        Entry entry = systemPartition.lookup( loc );

        Attribute cntextCsnAt = entry.get( SchemaConstants.CONTEXT_CSN_AT );

        if ( cntextCsnAt != null )
        {
            // this is a multivalued attribute but current syncrepl provider implementation stores only ONE value at ou=system
            contextCsn = cntextCsnAt.getString();
        }

        started = true;

        if ( !testEntries.isEmpty() )
        {
            createTestEntries();
        }
    }


    public synchronized void sync() throws Exception
    {
        if ( !started )
        {
            return;
        }

        this.changeLog.sync();
        this.partitionNexus.sync();
    }


    public synchronized void shutdown() throws Exception
    {
        if ( !started )
        {
            return;
        }

        // --------------------------------------------------------------------
        // Shutdown the changelog
        // --------------------------------------------------------------------
        changeLog.sync();
        changeLog.destroy();

        // --------------------------------------------------------------------
        // Shutdown the journal if enabled
        // --------------------------------------------------------------------
        if ( journal.isEnabled() )
        {
            journal.destroy();
        }

        // --------------------------------------------------------------------
        // Shutdown the partition
        // --------------------------------------------------------------------

        partitionNexus.sync();
        partitionNexus.destroy();

        // --------------------------------------------------------------------
        // Shutdown the sync thread
        // --------------------------------------------------------------------
        if ( workerThread != null )
        {
            worker.stop = true;

            synchronized ( worker.lock )
            {
                worker.lock.notify();
            }

            while ( workerThread.isAlive() )
            {
                LOG.info( "Waiting for SynchWorkerThread to die." );
                workerThread.join( 500 );
            }
        }

        // --------------------------------------------------------------------
        // And shutdown the server
        // --------------------------------------------------------------------
        cacheService.destroy();

        if ( lockFile != null )
        {
            try
            {
                lockFile.close();
                // no need to delete the lock file
            }
            catch ( IOException e )
            {
                LOG.warn( "couldn't delete the lock file {}", LOCK_FILE_NAME );
            }
        }

        started = false;
        setDefaultInterceptorConfigurations();
    }


    /**
     * @return The referral manager
     */
    public ReferralManager getReferralManager()
    {
        return referralManager;
    }


    /**
     * Set the referralManager
     * @param referralManager The initialized referralManager
     */
    public void setReferralManager( ReferralManager referralManager )
    {
        this.referralManager = referralManager;
    }


    /**
     * @return the SchemaManager
     */
    public SchemaManager getSchemaManager()
    {
        return schemaManager;
    }


    /**
     * Set the SchemaManager instance.
     *
     * @param schemaManager The server schemaManager
     */
    public void setSchemaManager( SchemaManager schemaManager )
    {
        this.schemaManager = schemaManager;
    }


    public LdapApiService getLdapCodecService()
    {
        return ldapCodecService;
    }


    /**
     * {@inheritDoc}
     */
    public SchemaPartition getSchemaPartition()
    {
        return schemaPartition;
    }


    /**
     * {@inheritDoc}
     */
    public void setSchemaPartition( SchemaPartition schemaPartition )
    {
        this.schemaPartition = schemaPartition;
    }


    public DefaultPartitionNexus getPartitionNexus()
    {
        return partitionNexus;
    }


    public boolean isFirstStart()
    {
        return firstStart;
    }


    public boolean isStarted()
    {
        return started;
    }


    public Entry newEntry( Dn dn )
    {
        return new DefaultEntry( schemaManager, dn );
    }


    /**
     * Returns true if we had to create the bootstrap entries on the first
     * start of the server.  Otherwise if all entries exist, meaning none
     * had to be created, then we are not starting for the first time.
     *
     * @return true if the bootstrap entries had to be created, false otherwise
     * @throws Exception if entries cannot be created
     */
    private boolean createBootstrapEntries() throws Exception
    {
        boolean firstStart = false;

        // -------------------------------------------------------------------
        // create admin entry
        // -------------------------------------------------------------------

        /*
         * If the admin entry is there, then the database was already created
         */
        if ( !partitionNexus.hasEntry( new HasEntryOperationContext( adminSession, adminDn ) ) )
        {
            firstStart = true;

            Entry serverEntry = new DefaultEntry( schemaManager, adminDn );

            serverEntry.put( SchemaConstants.OBJECT_CLASS_AT,
                SchemaConstants.TOP_OC,
                SchemaConstants.PERSON_OC,
                SchemaConstants.ORGANIZATIONAL_PERSON_OC,
                SchemaConstants.INET_ORG_PERSON_OC );

            serverEntry.put( SchemaConstants.UID_AT, PartitionNexus.ADMIN_UID );
            serverEntry.put( SchemaConstants.USER_PASSWORD_AT, PartitionNexus.ADMIN_PASSWORD_BYTES );
            serverEntry.put( SchemaConstants.DISPLAY_NAME_AT, "Directory Superuser" );
            serverEntry.put( SchemaConstants.CN_AT, "system administrator" );
            serverEntry.put( SchemaConstants.SN_AT, "administrator" );
            serverEntry.put( SchemaConstants.CREATORS_NAME_AT, ServerDNConstants.ADMIN_SYSTEM_DN_NORMALIZED );
            serverEntry.put( SchemaConstants.CREATE_TIMESTAMP_AT, DateUtils.getGeneralizedTime() );
            serverEntry.put( SchemaConstants.DISPLAY_NAME_AT, "Directory Superuser" );
            serverEntry.add( SchemaConstants.ENTRY_CSN_AT, getCSN().toString() );
            serverEntry.add( SchemaConstants.ENTRY_UUID_AT, UUID.randomUUID().toString() );

            TlsKeyGenerator.addKeyPair( serverEntry );
            partitionNexus.add( new AddOperationContext( adminSession, serverEntry ) );
        }

        // -------------------------------------------------------------------
        // create system users area
        // -------------------------------------------------------------------

        Dn userDn = getDnFactory().create( ServerDNConstants.USERS_SYSTEM_DN );

        if ( !partitionNexus.hasEntry( new HasEntryOperationContext( adminSession, userDn ) ) )
        {
            firstStart = true;

            Entry serverEntry = new DefaultEntry( schemaManager, userDn );

            serverEntry.put( SchemaConstants.OBJECT_CLASS_AT,
                SchemaConstants.TOP_OC,
                SchemaConstants.ORGANIZATIONAL_UNIT_OC );

            serverEntry.put( SchemaConstants.OU_AT, "users" );
            serverEntry.put( SchemaConstants.CREATORS_NAME_AT, ServerDNConstants.ADMIN_SYSTEM_DN_NORMALIZED );
            serverEntry.put( SchemaConstants.CREATE_TIMESTAMP_AT, DateUtils.getGeneralizedTime() );
            serverEntry.add( SchemaConstants.ENTRY_CSN_AT, getCSN().toString() );
            serverEntry.add( SchemaConstants.ENTRY_UUID_AT, UUID.randomUUID().toString() );

            partitionNexus.add( new AddOperationContext( adminSession, serverEntry ) );
        }

        // -------------------------------------------------------------------
        // create system groups area
        // -------------------------------------------------------------------

        Dn groupDn = getDnFactory().create( ServerDNConstants.GROUPS_SYSTEM_DN );

        if ( !partitionNexus.hasEntry( new HasEntryOperationContext( adminSession, groupDn ) ) )
        {
            firstStart = true;

            Entry serverEntry = new DefaultEntry( schemaManager, groupDn );

            serverEntry.put( SchemaConstants.OBJECT_CLASS_AT,
                SchemaConstants.TOP_OC,
                SchemaConstants.ORGANIZATIONAL_UNIT_OC );

            serverEntry.put( SchemaConstants.OU_AT, "groups" );
            serverEntry.put( SchemaConstants.CREATORS_NAME_AT, ServerDNConstants.ADMIN_SYSTEM_DN_NORMALIZED );
            serverEntry.put( SchemaConstants.CREATE_TIMESTAMP_AT, DateUtils.getGeneralizedTime() );
            serverEntry.add( SchemaConstants.ENTRY_CSN_AT, getCSN().toString() );
            serverEntry.add( SchemaConstants.ENTRY_UUID_AT, UUID.randomUUID().toString() );

            partitionNexus.add( new AddOperationContext( adminSession, serverEntry ) );
        }

        // -------------------------------------------------------------------
        // create administrator group
        // -------------------------------------------------------------------

        Dn name = getDnFactory().create( ServerDNConstants.ADMINISTRATORS_GROUP_DN );

        if ( !partitionNexus.hasEntry( new HasEntryOperationContext( adminSession, name ) ) )
        {
            firstStart = true;

            Entry serverEntry = new DefaultEntry( schemaManager, name );

            serverEntry.put( SchemaConstants.OBJECT_CLASS_AT,
                SchemaConstants.TOP_OC,
                SchemaConstants.GROUP_OF_UNIQUE_NAMES_OC );

            serverEntry.put( SchemaConstants.CN_AT, "Administrators" );
            serverEntry.put( SchemaConstants.UNIQUE_MEMBER_AT, ServerDNConstants.ADMIN_SYSTEM_DN_NORMALIZED );
            serverEntry.put( SchemaConstants.CREATORS_NAME_AT, ServerDNConstants.ADMIN_SYSTEM_DN_NORMALIZED );
            serverEntry.put( SchemaConstants.CREATE_TIMESTAMP_AT, DateUtils.getGeneralizedTime() );
            serverEntry.add( SchemaConstants.ENTRY_CSN_AT, getCSN().toString() );
            serverEntry.add( SchemaConstants.ENTRY_UUID_AT, UUID.randomUUID().toString() );

            partitionNexus.add( new AddOperationContext( adminSession, serverEntry ) );
        }

        // -------------------------------------------------------------------
        // create system configuration area
        // -------------------------------------------------------------------

        Dn configurationDn = getDnFactory().create( "ou=configuration,ou=system" );

        if ( !partitionNexus.hasEntry( new HasEntryOperationContext( adminSession, configurationDn ) ) )
        {
            firstStart = true;

            Entry serverEntry = new DefaultEntry( schemaManager, configurationDn );
            serverEntry.put( SchemaConstants.OBJECT_CLASS_AT, SchemaConstants.TOP_OC,
                SchemaConstants.ORGANIZATIONAL_UNIT_OC );

            serverEntry.put( SchemaConstants.OU_AT, "configuration" );
            serverEntry.put( SchemaConstants.CREATORS_NAME_AT, ServerDNConstants.ADMIN_SYSTEM_DN_NORMALIZED );
            serverEntry.put( SchemaConstants.CREATE_TIMESTAMP_AT, DateUtils.getGeneralizedTime() );
            serverEntry.add( SchemaConstants.ENTRY_CSN_AT, getCSN().toString() );
            serverEntry.add( SchemaConstants.ENTRY_UUID_AT, UUID.randomUUID().toString() );

            partitionNexus.add( new AddOperationContext( adminSession, serverEntry ) );
        }

        // -------------------------------------------------------------------
        // create system configuration area for partition information
        // -------------------------------------------------------------------

        Dn partitionsDn = getDnFactory().create( "ou=partitions,ou=configuration,ou=system" );

        if ( !partitionNexus.hasEntry( new HasEntryOperationContext( adminSession, partitionsDn ) ) )
        {
            firstStart = true;

            Entry serverEntry = new DefaultEntry( schemaManager, partitionsDn );
            serverEntry.put( SchemaConstants.OBJECT_CLASS_AT, SchemaConstants.TOP_OC,
                SchemaConstants.ORGANIZATIONAL_UNIT_OC );
            serverEntry.put( SchemaConstants.OU_AT, "partitions" );
            serverEntry.put( SchemaConstants.CREATORS_NAME_AT, ServerDNConstants.ADMIN_SYSTEM_DN_NORMALIZED );
            serverEntry.put( SchemaConstants.CREATE_TIMESTAMP_AT, DateUtils.getGeneralizedTime() );
            serverEntry.add( SchemaConstants.ENTRY_CSN_AT, getCSN().toString() );
            serverEntry.add( SchemaConstants.ENTRY_UUID_AT, UUID.randomUUID().toString() );

            partitionNexus.add( new AddOperationContext( adminSession, serverEntry ) );
        }

        // -------------------------------------------------------------------
        // create system configuration area for services
        // -------------------------------------------------------------------

        Dn servicesDn = getDnFactory().create( "ou=services,ou=configuration,ou=system" );

        if ( !partitionNexus.hasEntry( new HasEntryOperationContext( adminSession, servicesDn ) ) )
        {
            firstStart = true;

            Entry serverEntry = new DefaultEntry( schemaManager, servicesDn );
            serverEntry.put( SchemaConstants.OBJECT_CLASS_AT, SchemaConstants.TOP_OC,
                SchemaConstants.ORGANIZATIONAL_UNIT_OC );

            serverEntry.put( SchemaConstants.OU_AT, "services" );
            serverEntry.put( SchemaConstants.CREATORS_NAME_AT, ServerDNConstants.ADMIN_SYSTEM_DN_NORMALIZED );
            serverEntry.put( SchemaConstants.CREATE_TIMESTAMP_AT, DateUtils.getGeneralizedTime() );
            serverEntry.add( SchemaConstants.ENTRY_CSN_AT, getCSN().toString() );
            serverEntry.add( SchemaConstants.ENTRY_UUID_AT, UUID.randomUUID().toString() );

            partitionNexus.add( new AddOperationContext( adminSession, serverEntry ) );
        }

        // -------------------------------------------------------------------
        // create system configuration area for interceptors
        // -------------------------------------------------------------------

        Dn interceptorsDn = getDnFactory().create( "ou=interceptors,ou=configuration,ou=system" );

        if ( !partitionNexus.hasEntry( new HasEntryOperationContext( adminSession, interceptorsDn ) ) )
        {
            firstStart = true;

            Entry serverEntry = new DefaultEntry( schemaManager, interceptorsDn );
            serverEntry.put( SchemaConstants.OBJECT_CLASS_AT, SchemaConstants.TOP_OC,
                SchemaConstants.ORGANIZATIONAL_UNIT_OC );

            serverEntry.put( SchemaConstants.OU_AT, "interceptors" );
            serverEntry.put( SchemaConstants.CREATORS_NAME_AT, ServerDNConstants.ADMIN_SYSTEM_DN_NORMALIZED );
            serverEntry.put( SchemaConstants.CREATE_TIMESTAMP_AT, DateUtils.getGeneralizedTime() );
            serverEntry.add( SchemaConstants.ENTRY_CSN_AT, getCSN().toString() );
            serverEntry.add( SchemaConstants.ENTRY_UUID_AT, UUID.randomUUID().toString() );

            partitionNexus.add( new AddOperationContext( adminSession, serverEntry ) );
        }

        // -------------------------------------------------------------------
        // create system preferences area
        // -------------------------------------------------------------------

        Dn sysPrefRootDn = getDnFactory().create( ServerDNConstants.SYSPREFROOT_SYSTEM_DN );

        if ( !partitionNexus.hasEntry( new HasEntryOperationContext( adminSession, sysPrefRootDn ) ) )
        {
            firstStart = true;

            Entry serverEntry = new DefaultEntry( schemaManager, sysPrefRootDn );
            serverEntry.put( SchemaConstants.OBJECT_CLASS_AT,
                SchemaConstants.TOP_OC,
                SchemaConstants.ORGANIZATIONAL_UNIT_OC,
                SchemaConstants.EXTENSIBLE_OBJECT_OC );

            serverEntry.put( "prefNodeName", "sysPrefRoot" );
            serverEntry.put( SchemaConstants.CREATORS_NAME_AT, ServerDNConstants.ADMIN_SYSTEM_DN_NORMALIZED );
            serverEntry.put( SchemaConstants.CREATE_TIMESTAMP_AT, DateUtils.getGeneralizedTime() );
            serverEntry.add( SchemaConstants.ENTRY_CSN_AT, getCSN().toString() );
            serverEntry.add( SchemaConstants.ENTRY_UUID_AT, UUID.randomUUID().toString() );

            partitionNexus.add( new AddOperationContext( adminSession, serverEntry ) );
        }

        return firstStart;
    }


    /**
     * Displays security warning messages if any possible secutiry issue is found.
     * @throws Exception if there are failures parsing and accessing internal structures
     */
    private void showSecurityWarnings() throws Exception
    {
        // Warn if the default password is not changed.
        boolean needToChangeAdminPassword = false;

        Dn adminDn = getDnFactory().create( ServerDNConstants.ADMIN_SYSTEM_DN );

        Entry adminEntry = partitionNexus.lookup( new LookupOperationContext( adminSession, adminDn ) );
        Value<?> userPassword = adminEntry.get( SchemaConstants.USER_PASSWORD_AT ).get();
        needToChangeAdminPassword = Arrays.equals( PartitionNexus.ADMIN_PASSWORD_BYTES, userPassword.getBytes() );

        if ( needToChangeAdminPassword )
        {
            LOG.warn( "You didn't change the admin password of directory service " + "instance '" + instanceId + "'.  "
                + "Please update the admin password as soon as possible " + "to prevent a possible security breach." );
        }
    }


    /**
     * Adds test entries into the core.
     *
     * @todo this may no longer be needed when JNDI is not used for bootstrapping
     *
     * @throws Exception if the creation of test entries fails.
     */
    private void createTestEntries() throws Exception
    {
        for ( LdifEntry testEntry : testEntries )
        {
            try
            {
                LdifEntry ldifEntry = testEntry.clone();
                Entry entry = ldifEntry.getEntry();
                String dn = ldifEntry.getDn().getName();

                try
                {
                    getAdminSession().add( new DefaultEntry( schemaManager, entry ) );
                }
                catch ( Exception e )
                {
                    LOG.warn( dn + " test entry already exists.", e );
                }
            }
            catch ( CloneNotSupportedException cnse )
            {
                LOG.warn( "Cannot clone the entry ", cnse );
            }
        }
    }


    private void initializeSystemPartition() throws Exception
    {
        Partition system = getSystemPartition();

        // Add root context entry for system partition
        Dn systemSuffixDn = getDnFactory().create( ServerDNConstants.SYSTEM_DN );
        CoreSession adminSession = getAdminSession();

        if ( !system.hasEntry( new HasEntryOperationContext( adminSession, systemSuffixDn ) ) )
        {
            Entry systemEntry = new DefaultEntry( schemaManager, systemSuffixDn );

            // Add the ObjectClasses
            systemEntry.put( SchemaConstants.OBJECT_CLASS_AT, SchemaConstants.TOP_OC,
                SchemaConstants.ORGANIZATIONAL_UNIT_OC, SchemaConstants.EXTENSIBLE_OBJECT_OC );

            // Add some operational attributes
            systemEntry.put( SchemaConstants.CREATORS_NAME_AT, ServerDNConstants.ADMIN_SYSTEM_DN );
            systemEntry.put( SchemaConstants.CREATE_TIMESTAMP_AT, DateUtils.getGeneralizedTime() );
            systemEntry.add( SchemaConstants.ENTRY_CSN_AT, getCSN().toString() );
            systemEntry.add( SchemaConstants.ENTRY_UUID_AT, UUID.randomUUID().toString() );
            systemEntry.put( DnUtils.getRdnAttributeType( ServerDNConstants.SYSTEM_DN ), DnUtils
                .getRdnValue( ServerDNConstants.SYSTEM_DN ) );

            AddOperationContext addOperationContext = new AddOperationContext( adminSession, systemEntry );
            system.add( addOperationContext );
        }
    }


    /**
     * Kicks off the initialization of the entire system.
     *
     * @throws Exception if there are problems along the way
     */
    private void initialize() throws Exception
    {
        if ( LOG.isDebugEnabled() )
        {
            LOG.debug( "---> Initializing the DefaultDirectoryService " );
        }
<<<<<<< HEAD
        
=======

>>>>>>> 6559ce59
        // If no interceptor list is defined, setup a default list
        if ( interceptors == null )
        {
            setDefaultInterceptorConfigurations();
        }

        cacheService = new CacheService();
        cacheService.initialize( this );

        // Initialize the AP caches
        accessControlAPCache = new DnNode<AccessControlAdministrativePoint>();
        collectiveAttributeAPCache = new DnNode<CollectiveAttributeAdministrativePoint>();
        subschemaAPCache = new DnNode<SubschemaAdministrativePoint>();
        triggerExecutionAPCache = new DnNode<TriggerExecutionAdministrativePoint>();

        dnFactory = new DefaultDnFactory( schemaManager, cacheService.getCache( "dnCache" ) );

        // triggers partition to load schema fully from schema partition
        schemaPartition.initialize();
        partitions.add( schemaPartition );
        systemPartition.getSuffixDn().apply( schemaManager );

        adminDn = getDnFactory().create( ServerDNConstants.ADMIN_SYSTEM_DN );
        adminSession = new DefaultCoreSession( new LdapPrincipal( schemaManager, adminDn, AuthenticationLevel.STRONG ),
            this );

        // @TODO - NOTE: Need to find a way to instantiate without dependency on DPN
        partitionNexus = new DefaultPartitionNexus( new DefaultEntry( schemaManager, Dn.ROOT_DSE ) );
        partitionNexus.setDirectoryService( this );
        partitionNexus.initialize();

        initializeSystemPartition();

        // --------------------------------------------------------------------
        // Create all the bootstrap entries before initializing chain
        // --------------------------------------------------------------------

        firstStart = createBootstrapEntries();

        // Initialize the interceptors
        initInterceptors();

        // --------------------------------------------------------------------
        // Initialize the changeLog if it's enabled
        // --------------------------------------------------------------------

        if ( changeLog.isEnabled() )
        {
            changeLog.init( this );

            if ( changeLog.isExposed() && changeLog.isTagSearchSupported() )
            {
<<<<<<< HEAD
                String clSuffix = ( ( TaggableSearchableChangeLogStore ) changeLog.getChangeLogStore() ).getPartition().getSuffixDn().getName();
=======
                String clSuffix = ( ( TaggableSearchableChangeLogStore ) changeLog.getChangeLogStore() ).getPartition()
                    .getSuffixDn().getName();
>>>>>>> 6559ce59
                partitionNexus.getRootDse( null ).add( SchemaConstants.CHANGELOG_CONTEXT_AT, clSuffix );
            }
        }

        // --------------------------------------------------------------------
        // Initialize the journal if it's enabled
        // --------------------------------------------------------------------
        if ( journal.isEnabled() )
        {
            journal.init( this );
        }

        if ( LOG.isDebugEnabled() )
        {
            LOG.debug( "<--- DefaultDirectoryService initialized" );
        }
    }


    /**
     * Read an entry (without Dn)
     *
     * @param text The ldif format file
     * @return An entry.
     */
    // This will suppress PMD.EmptyCatchBlock warnings in this method
    @SuppressWarnings("PMD.EmptyCatchBlock")
    private Entry readEntry( String text )
    {
        StringReader strIn = new StringReader( text );
        BufferedReader in = new BufferedReader( strIn );

        String line = null;
        Entry entry = new DefaultEntry();

        try
        {
            while ( ( line = in.readLine() ) != null )
            {
                if ( line.length() == 0 )
                {
                    continue;
                }

                String addedLine = line.trim();

                if ( Strings.isEmpty( addedLine ) )
                {
                    continue;
                }

                Attribute attribute = LdifReader.parseAttributeValue( addedLine );
                Attribute oldAttribute = entry.get( attribute.getId() );

                if ( oldAttribute != null )
                {
                    try
                    {
                        oldAttribute.add( attribute.get() );
                        entry.put( oldAttribute );
                    }
                    catch ( LdapException ne )
                    {
                        // Do nothing
                    }
                }
                else
                {
                    try
                    {
                        entry.put( attribute );
                    }
                    catch ( LdapException ne )
                    {
                        // TODO do nothing ...
                    }
                }
            }
        }
        catch ( IOException ioe )
        {
            // Do nothing : we can't reach this point !
        }

        return entry;
    }


    /**
     * Create a new Entry
     *
     * @param ldif The String representing the attributes, as a LDIF file
     * @param dn The Dn for this new entry
     */
    public Entry newEntry( String ldif, String dn )
    {
        try
        {
            Entry entry = readEntry( ldif );
            Dn newDn = getDnFactory().create( dn );

            entry.setDn( newDn );

            // TODO Let's get rid of this Attributes crap
            Entry serverEntry = new DefaultEntry( schemaManager, entry );
            return serverEntry;
        }
        catch ( Exception e )
        {
            LOG.error( I18n.err( I18n.ERR_78, ldif, dn ) );
            // do nothing
            return null;
        }
    }


    public EventService getEventService()
    {
        return eventService;
    }


    public void setEventService( EventService eventService )
    {
        this.eventService = eventService;
    }


    /**
     * {@inheritDoc}
     */
    public boolean isPasswordHidden()
    {
        return passwordHidden;
    }


    /**
     * {@inheritDoc}
     */
    public void setPasswordHidden( boolean passwordHidden )
    {
        this.passwordHidden = passwordHidden;
    }


    /**
     * @return The maximum allowed size for an incoming PDU
     */
    public int getMaxPDUSize()
    {
        return maxPDUSize;
    }


    /**
     * Set the maximum allowed size for an incoming PDU
     * @param maxPDUSize A positive number of bytes for the PDU. A negative or
     * null value will be transformed to {@link Integer#MAX_VALUE}
     */
    public void setMaxPDUSize( int maxPDUSize )
    {
        if ( maxPDUSize <= 0 )
        {
            maxPDUSize = Integer.MAX_VALUE;
        }

        this.maxPDUSize = maxPDUSize;
    }


    /**
     * {@inheritDoc}
     */
    public Interceptor getInterceptor( String interceptorName )
    {
        try
        {
            readLock.lock();
<<<<<<< HEAD

            for ( Interceptor interceptor:interceptors )
            {
                if ( interceptor.getName().equalsIgnoreCase( interceptorName ) )
                {
                    return interceptor;
                }
            }

            return null;
        }
        finally
        {
            readLock.unlock();
        }
    }


    /**
     * {@inheritDoc}
     * @throws LdapException
     */
    public void addFirst( Interceptor interceptor ) throws LdapException
    {
        addInterceptor( interceptor, 0 );
    }


    /**
     * {@inheritDoc}
     * @throws LdapException
     */
    public void addLast( Interceptor interceptor ) throws LdapException
    {
        addInterceptor( interceptor, -1 );
    }


    /**
     * {@inheritDoc}
     */
    public void addAfter( String interceptorName, Interceptor interceptor )
    {
        try
        {
=======
            return interceptorNames.get( interceptorName );
        }
        finally
        {
            readLock.unlock();
        }
    }


    /**
     * {@inheritDoc}
     * @throws LdapException
     */
    public void addFirst( Interceptor interceptor ) throws LdapException
    {
        addInterceptor( interceptor, 0 );
    }


    /**
     * {@inheritDoc}
     * @throws LdapException
     */
    public void addLast( Interceptor interceptor ) throws LdapException
    {
        addInterceptor( interceptor, -1 );
    }


    /**
     * {@inheritDoc}
     */
    public void addAfter( String interceptorName, Interceptor interceptor )
    {
        try
        {
>>>>>>> 6559ce59
            int position = 0;
            writeLock.lock();

            // Find the position
            for ( Interceptor inter : interceptors )
<<<<<<< HEAD
            {
                if ( interceptorName.equals( inter.getName() ) )
                {
                    break;
                }
                
                position++;
            }
            
            if ( position == interceptors.size() )
            {
                interceptors.add( interceptor );
            }
=======
            {
                if ( interceptorName.equals( inter.getName() ) )
                {
                    break;
                }

                position++;
            }

            if ( position == interceptors.size() )
            {
                interceptors.add( interceptor );
            }
>>>>>>> 6559ce59
            else
            {
                interceptors.add( position, interceptor );
            }
        }
        finally
        {
            writeLock.unlock();
        }
    }


    /**
     * {@inheritDoc}
     */
    public void remove( String interceptorName )
    {
        removeOperationsList( interceptorName );
    }


    /**
     * Get a new CSN
     * @return The CSN generated for this directory service
     */
    public Csn getCSN()
    {
        return csnFactory.newInstance();
    }


    /**
     * @return the replicaId
     */
    public int getReplicaId()
    {
        return replicaId;
    }


    /**
     * @param replicaId the replicaId to set
     */
    public void setReplicaId( int replicaId )
    {
        if ( ( replicaId < 0 ) || ( replicaId > 999 ) )
        {
            LOG.error( I18n.err( I18n.ERR_79 ) );
            this.replicaId = 0;
        }
        else
        {
            this.replicaId = replicaId;
        }
    }


    /**
     * {@inheritDoc}
     */
    public long getSyncPeriodMillis()
    {
        return syncPeriodMillis;
    }


    /**
     * {@inheritDoc}
     */
    public void setSyncPeriodMillis( long syncPeriodMillis )
    {
        this.syncPeriodMillis = syncPeriodMillis;
    }


    /**
     * {@inheritDoc}
     */
    public String getContextCsn()
    {
        return contextCsn;
    }


    /**
     * {@inheritDoc}
     */
    public void setContextCsn( String lastKnownCsn )
    {
        this.contextCsn = lastKnownCsn;
    }


    /**
     * checks if the working directory is already in use by some other directory service, if yes
     * then throws a runtime exception else will obtain the lock on the working directory
     */
    private void lockWorkDir()
    {
        FileLock fileLock = null;

        try
        {
            lockFile = new RandomAccessFile( new File( instanceLayout.getInstanceDirectory(), LOCK_FILE_NAME ), "rw" );
            try
            {
                fileLock = lockFile.getChannel().tryLock( 0, 1, false );
            }
            catch ( IOException e )
            {
                // shoudn't happen, but log
                LOG.error( "failed to lock the work directory", e );
            }
            catch ( OverlappingFileLockException e ) // thrown if we can't get a lock
            {
                fileLock = null;
            }
        }
        catch ( FileNotFoundException e )
        {
            // shouldn't happen, but log anyway
            LOG.error( "failed to lock the work directory", e );
        }

        if ( ( fileLock == null ) || ( !fileLock.isValid() ) )
        {
            String message = "the working directory " + instanceLayout.getRunDirectory()
                + " has been locked by another directory service.";
            LOG.error( message );
            throw new RuntimeException( message );
        }

    }


    /**
     * {@inheritDoc}
     */
    public CacheService getCacheService()
    {
        return cacheService;
    }


    /**
     * {@inheritDoc}
     */
    public DnNode<AccessControlAdministrativePoint> getAccessControlAPCache()
    {
        return accessControlAPCache;
    }


    /**
     * {@inheritDoc}
     */
    public DnNode<CollectiveAttributeAdministrativePoint> getCollectiveAttributeAPCache()
    {
        return collectiveAttributeAPCache;
    }


    /**
     * {@inheritDoc}
     */
    public DnNode<SubschemaAdministrativePoint> getSubschemaAPCache()
    {
        return subschemaAPCache;
    }


    /**
     * {@inheritDoc}
     */
    public DnNode<TriggerExecutionAdministrativePoint> getTriggerExecutionAPCache()
    {
        return triggerExecutionAPCache;
    }


    /**
     * {@inheritDoc}
     */
    public boolean isPwdPolicyEnabled()
    {
<<<<<<< HEAD
        AuthenticationInterceptor authenticationInterceptor = (AuthenticationInterceptor)getInterceptor( InterceptorEnum.AUTHENTICATION_INTERCEPTOR.getName() );
=======
        AuthenticationInterceptor authenticationInterceptor = ( AuthenticationInterceptor ) getInterceptor( InterceptorEnum.AUTHENTICATION_INTERCEPTOR
            .getName() );
>>>>>>> 6559ce59

        if ( authenticationInterceptor == null )
        {
            return false;
        }

        PpolicyConfigContainer pwdPolicyContainer = authenticationInterceptor.getPwdPolicyContainer();

        return ( ( pwdPolicyContainer != null )
<<<<<<< HEAD
            && ( ( pwdPolicyContainer.getDefaultPolicy() != null )
                || ( pwdPolicyContainer.hasCustomConfigs() ) ) );
=======
        && ( ( pwdPolicyContainer.getDefaultPolicy() != null )
        || ( pwdPolicyContainer.hasCustomConfigs() ) ) );
>>>>>>> 6559ce59
    }


    /**
     * {@inheritDoc}
     */
    public DnFactory getDnFactory()
    {
        return dnFactory;
    }


    /**
     * {@inheritDoc}
     */
    public SubentryCache getSubentryCache()
    {
        return subentryCache;
    }


    /**
     * {@inheritDoc}
     */
    public SubtreeEvaluator getEvaluator()
    {
        return evaluator;
    }
}<|MERGE_RESOLUTION|>--- conflicted
+++ resolved
@@ -245,13 +245,8 @@
     private ReadWriteLock interceptorsLock = new ReentrantReadWriteLock();
 
     /** The read and write locks */
-<<<<<<< HEAD
-    private Lock readLock  = interceptorsLock.readLock();
-    private Lock writeLock  = interceptorsLock.writeLock();
-=======
     private Lock readLock = interceptorsLock.readLock();
     private Lock writeLock = interceptorsLock.writeLock();
->>>>>>> 6559ce59
 
     /** A map associating a list of interceptor to each operation */
     private Map<OperationEnum, List<String>> operationInterceptors;
@@ -534,11 +529,7 @@
                 {
                     gatherInterceptors( interceptor, interceptor.getClass(), operation, operationList );
                 }
-<<<<<<< HEAD
-                
-=======
-
->>>>>>> 6559ce59
+
                 operationInterceptors.put( operation, operationList );
             }
         }
@@ -558,18 +549,11 @@
      * @param operation type of operation
      * @param selectedInterceptorList the list of selected interceptors
      */
-<<<<<<< HEAD
-    private void gatherInterceptors( Interceptor interceptor, Class<?> interceptorClz, OperationEnum operation, List<String> selectedInterceptorList )
-    {
-        // We stop recursing when we reach the Base class
-        if( ( interceptorClz == null ) || ( interceptorClz == BaseInterceptor.class ) )
-=======
     private void gatherInterceptors( Interceptor interceptor, Class<?> interceptorClz, OperationEnum operation,
         List<String> selectedInterceptorList )
     {
         // We stop recursing when we reach the Base class
         if ( ( interceptorClz == null ) || ( interceptorClz == BaseInterceptor.class ) )
->>>>>>> 6559ce59
         {
             return;
         }
@@ -582,11 +566,7 @@
             boolean hasCorrestSig = false;
 
             // check for the correct signature
-<<<<<<< HEAD
-            if( ( param == null ) || ( param.length > 1 ) || ( param.length == 0 ))
-=======
             if ( ( param == null ) || ( param.length > 1 ) || ( param.length == 0 ) )
->>>>>>> 6559ce59
             {
                 continue;
             }
@@ -1045,13 +1025,8 @@
 
     public CoreSession getSession( Dn principalDn, byte[] credentials, String saslMechanism, String saslAuthId )
         throws Exception
-<<<<<<< HEAD
-        {
-        if ( ! started )
-=======
     {
         if ( !started )
->>>>>>> 6559ce59
         {
             throw new IllegalStateException( "Service has not started." );
         }
@@ -1065,7 +1040,7 @@
         operationManager.bind( bindContext );
 
         return bindContext.getSession();
-        }
+    }
 
 
     public long revert() throws LdapException
@@ -1835,11 +1810,7 @@
         {
             LOG.debug( "---> Initializing the DefaultDirectoryService " );
         }
-<<<<<<< HEAD
-        
-=======
-
->>>>>>> 6559ce59
+
         // If no interceptor list is defined, setup a default list
         if ( interceptors == null )
         {
@@ -1892,12 +1863,8 @@
 
             if ( changeLog.isExposed() && changeLog.isTagSearchSupported() )
             {
-<<<<<<< HEAD
-                String clSuffix = ( ( TaggableSearchableChangeLogStore ) changeLog.getChangeLogStore() ).getPartition().getSuffixDn().getName();
-=======
                 String clSuffix = ( ( TaggableSearchableChangeLogStore ) changeLog.getChangeLogStore() ).getPartition()
                     .getSuffixDn().getName();
->>>>>>> 6559ce59
                 partitionNexus.getRootDse( null ).add( SchemaConstants.CHANGELOG_CONTEXT_AT, clSuffix );
             }
         }
@@ -2077,17 +2044,7 @@
         try
         {
             readLock.lock();
-<<<<<<< HEAD
-
-            for ( Interceptor interceptor:interceptors )
-            {
-                if ( interceptor.getName().equalsIgnoreCase( interceptorName ) )
-                {
-                    return interceptor;
-                }
-            }
-
-            return null;
+            return interceptorNames.get( interceptorName );
         }
         finally
         {
@@ -2123,78 +2080,24 @@
     {
         try
         {
-=======
-            return interceptorNames.get( interceptorName );
-        }
-        finally
-        {
-            readLock.unlock();
-        }
-    }
-
-
-    /**
-     * {@inheritDoc}
-     * @throws LdapException
-     */
-    public void addFirst( Interceptor interceptor ) throws LdapException
-    {
-        addInterceptor( interceptor, 0 );
-    }
-
-
-    /**
-     * {@inheritDoc}
-     * @throws LdapException
-     */
-    public void addLast( Interceptor interceptor ) throws LdapException
-    {
-        addInterceptor( interceptor, -1 );
-    }
-
-
-    /**
-     * {@inheritDoc}
-     */
-    public void addAfter( String interceptorName, Interceptor interceptor )
-    {
-        try
-        {
->>>>>>> 6559ce59
             int position = 0;
             writeLock.lock();
 
             // Find the position
             for ( Interceptor inter : interceptors )
-<<<<<<< HEAD
             {
                 if ( interceptorName.equals( inter.getName() ) )
                 {
                     break;
                 }
-                
+
                 position++;
             }
-            
+
             if ( position == interceptors.size() )
             {
                 interceptors.add( interceptor );
             }
-=======
-            {
-                if ( interceptorName.equals( inter.getName() ) )
-                {
-                    break;
-                }
-
-                position++;
-            }
-
-            if ( position == interceptors.size() )
-            {
-                interceptors.add( interceptor );
-            }
->>>>>>> 6559ce59
             else
             {
                 interceptors.add( position, interceptor );
@@ -2380,12 +2283,8 @@
      */
     public boolean isPwdPolicyEnabled()
     {
-<<<<<<< HEAD
-        AuthenticationInterceptor authenticationInterceptor = (AuthenticationInterceptor)getInterceptor( InterceptorEnum.AUTHENTICATION_INTERCEPTOR.getName() );
-=======
         AuthenticationInterceptor authenticationInterceptor = ( AuthenticationInterceptor ) getInterceptor( InterceptorEnum.AUTHENTICATION_INTERCEPTOR
             .getName() );
->>>>>>> 6559ce59
 
         if ( authenticationInterceptor == null )
         {
@@ -2395,13 +2294,8 @@
         PpolicyConfigContainer pwdPolicyContainer = authenticationInterceptor.getPwdPolicyContainer();
 
         return ( ( pwdPolicyContainer != null )
-<<<<<<< HEAD
-            && ( ( pwdPolicyContainer.getDefaultPolicy() != null )
-                || ( pwdPolicyContainer.hasCustomConfigs() ) ) );
-=======
         && ( ( pwdPolicyContainer.getDefaultPolicy() != null )
         || ( pwdPolicyContainer.hasCustomConfigs() ) ) );
->>>>>>> 6559ce59
     }
 
 
