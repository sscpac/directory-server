/*
 *  Licensed to the Apache Software Foundation (ASF) under one
 *  or more contributor license agreements.  See the NOTICE file
 *  distributed with this work for additional information
 *  regarding copyright ownership.  The ASF licenses this file
 *  to you under the Apache License, Version 2.0 (the
 *  "License"); you may not use this file except in compliance
 *  with the License.  You may obtain a copy of the License at
 * 
 *    http://www.apache.org/licenses/LICENSE-2.0
 * 
 *  Unless required by applicable law or agreed to in writing,
 *  software distributed under the License is distributed on an
 *  "AS IS" BASIS, WITHOUT WARRANTIES OR CONDITIONS OF ANY
 *  KIND, either express or implied.  See the License for the
 *  specific language governing permissions and limitations
 *  under the License.
 * 
 */
package org.apache.directory.server.xdbm.search.impl;


import javax.naming.directory.SearchControls;

import org.apache.directory.server.core.api.partition.Partition;
import org.apache.directory.server.i18n.I18n;
import org.apache.directory.server.xdbm.EmptyIndexCursor;
import org.apache.directory.server.xdbm.ForwardIndexEntry;
import org.apache.directory.server.xdbm.IndexCursor;
import org.apache.directory.server.xdbm.IndexEntry;
import org.apache.directory.server.xdbm.SingletonIndexCursor;
import org.apache.directory.server.xdbm.Store;
import org.apache.directory.server.xdbm.search.Evaluator;
import org.apache.directory.server.xdbm.search.Optimizer;
import org.apache.directory.server.xdbm.search.SearchEngine;
import org.apache.directory.shared.ldap.model.entry.Entry;
import org.apache.directory.shared.ldap.model.exception.LdapNoSuchObjectException;
import org.apache.directory.shared.ldap.model.filter.AndNode;
import org.apache.directory.shared.ldap.model.filter.BranchNode;
import org.apache.directory.shared.ldap.model.filter.ExprNode;
import org.apache.directory.shared.ldap.model.filter.ScopeNode;
import org.apache.directory.shared.ldap.model.message.AliasDerefMode;
import org.apache.directory.shared.ldap.model.message.SearchScope;
import org.apache.directory.shared.ldap.model.name.Dn;


/**
 * Given a search filter and a scope the search engine identifies valid
 * candidate entries returning their ids.
 * 
 * @author <a href="mailto:dev@directory.apache.org">Apache Directory Project</a>
 */
public class DefaultSearchEngine<ID extends Comparable<ID>> implements SearchEngine<Entry, ID>
{
    /** the Optimizer used by this DefaultSearchEngine */
    private final Optimizer optimizer;
    
    /** the Database this DefaultSearchEngine operates on */
    private final Store<Entry, ID> db;
    /** creates Cursors over entries satisfying filter expressions */
    private final CursorBuilder<ID> cursorBuilder;
    /** creates evaluators which check to see if candidates satisfy a filter expression */
    private final EvaluatorBuilder<ID> evaluatorBuilder;


    // ------------------------------------------------------------------------
    // C O N S T R U C T O R S
    // ------------------------------------------------------------------------

    /**
     * Creates a DefaultSearchEngine for searching a Database without setting
     * up the database.
     * @param db the btree based partition
     * @param cursorBuilder an expression cursor builder
     * @param evaluatorBuilder an expression evaluator builder
     * @param optimizer an optimizer to use during search
     */
    public DefaultSearchEngine( Store<Entry, ID> db, CursorBuilder<ID> cursorBuilder,
        EvaluatorBuilder<ID> evaluatorBuilder, Optimizer optimizer )
    {
        this.db = db;
        this.optimizer = optimizer;
        this.cursorBuilder = cursorBuilder;
        this.evaluatorBuilder = evaluatorBuilder;
    }


    /**
     * Gets the optimizer for this DefaultSearchEngine.
     *
     * @return the optimizer
     */
    public Optimizer getOptimizer()
    {
        return optimizer;
    }


    /**
     * {@inheritDoc}
     */
    public IndexCursor<ID, Entry, ID> cursor( Dn base, AliasDerefMode aliasDerefMode, ExprNode filter,
        SearchScope scope ) throws Exception
    {
        Dn effectiveBase;
        ID baseId = db.getEntryId( base );

        // Check that we have an entry, otherwise we can immediately get out
        if ( baseId == null )
        {
            if ( ( ( Partition ) db ).getSuffixDn().equals( base ) )
            {
                // The context entry is not created yet, return an empty cursor
                return new EmptyIndexCursor<ID, Entry, ID>();
            }
            else
            {
                // The search base doesn't exist
                throw new LdapNoSuchObjectException( I18n.err( I18n.ERR_648, base ) );
            }
        }

        String aliasedBase = db.getAliasIndex().reverseLookup( baseId );

        // --------------------------------------------------------------------
        // Determine the effective base with aliases
        // --------------------------------------------------------------------

        /*
         * If the base is not an alias or if alias dereferencing does not
         * occur on finding the base then we set the effective base to the
         * given base.
         */
        if ( ( null == aliasedBase ) || !aliasDerefMode.isDerefFindingBase() )
        {
            effectiveBase = base;
        }
        /*
         * If the base is an alias and alias dereferencing does occur on
         * finding the base then we set the effective base to the alias target
         * got from the alias index.
         */
        else
        {
            effectiveBase = new Dn( aliasedBase );
        }

        // --------------------------------------------------------------------
        // Specifically Handle Object Level Scope
        // --------------------------------------------------------------------
        ID effectiveBaseId = baseId;
        
        if ( effectiveBase != base )
        {
<<<<<<< HEAD
            ID effectiveBaseId = baseId;
            
            if ( effectiveBase != base )
            {
                effectiveBaseId = db.getEntryId( effectiveBase );
            }
=======
            effectiveBaseId = db.getEntryId( effectiveBase );
        }
>>>>>>> 57a2ce09

        if ( scope == SearchScope.OBJECT )
        {
            IndexEntry<ID, ID> indexEntry = new ForwardIndexEntry<ID, ID>();
            indexEntry.setId( effectiveBaseId );
            optimizer.annotate( filter );
            Evaluator<? extends ExprNode, Entry, ID> evaluator = evaluatorBuilder.build( filter );
            
            // Fetch the entry, as we have only one
            Entry entry = db.lookup( indexEntry.getId(), effectiveBase );
            indexEntry.setEntry( entry );

            if ( evaluator.evaluate( indexEntry ) )
            {
                return new SingletonIndexCursor<ID, ID>( indexEntry );
            }
            else
            {
                return new EmptyIndexCursor<ID, Entry, ID>();
            }
        }

        // Add the scope node using the effective base to the filter
        BranchNode root = new AndNode();
        ExprNode node = new ScopeNode<ID>( aliasDerefMode, effectiveBase, effectiveBaseId, scope );
        root.getChildren().add( node );
        root.getChildren().add( filter );

        // Annotate the node with the optimizer and return search enumeration.
        optimizer.annotate( root );
        
        return ( IndexCursor<ID, Entry, ID> ) cursorBuilder.build( root );
    }


    /**
     * @see SearchEngine#evaluator(ExprNode)
     */
    public Evaluator<? extends ExprNode, Entry, ID> evaluator( ExprNode filter ) throws Exception
    {
        return evaluatorBuilder.build( filter );
    }
}<|MERGE_RESOLUTION|>--- conflicted
+++ resolved
@@ -19,8 +19,6 @@
  */
 package org.apache.directory.server.xdbm.search.impl;
 
-
-import javax.naming.directory.SearchControls;
 
 import org.apache.directory.server.core.api.partition.Partition;
 import org.apache.directory.server.i18n.I18n;
@@ -152,17 +150,8 @@
         
         if ( effectiveBase != base )
         {
-<<<<<<< HEAD
-            ID effectiveBaseId = baseId;
-            
-            if ( effectiveBase != base )
-            {
-                effectiveBaseId = db.getEntryId( effectiveBase );
-            }
-=======
             effectiveBaseId = db.getEntryId( effectiveBase );
         }
->>>>>>> 57a2ce09
 
         if ( scope == SearchScope.OBJECT )
         {
@@ -172,7 +161,17 @@
             Evaluator<? extends ExprNode, Entry, ID> evaluator = evaluatorBuilder.build( filter );
             
             // Fetch the entry, as we have only one
-            Entry entry = db.lookup( indexEntry.getId(), effectiveBase );
+            Entry entry = null;
+            
+            if ( effectiveBase != base )
+            {
+                entry = db.lookup( indexEntry.getId() );
+            }
+            else
+            {
+                entry = db.lookup( indexEntry.getId(), effectiveBase );
+            }
+            
             indexEntry.setEntry( entry );
 
             if ( evaluator.evaluate( indexEntry ) )
