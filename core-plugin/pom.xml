--- conflicted
+++ resolved
@@ -57,9 +57,6 @@
       <artifactId>velocity</artifactId>
     </dependency>
   </dependencies>
-<<<<<<< HEAD
-  
-=======
 
   <reporting>
     <plugins>
@@ -70,5 +67,4 @@
     </plugins>
   </reporting>
 
->>>>>>> 719ef253
 </project>
