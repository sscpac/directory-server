/*
 *  Licensed to the Apache Software Foundation (ASF) under one
 *  or more contributor license agreements.  See the NOTICE file
 *  distributed with this work for additional information
 *  regarding copyright ownership.  The ASF licenses this file
 *  to you under the Apache License, Version 2.0 (the
 *  "License"); you may not use this file except in compliance
 *  with the License.  You may obtain a copy of the License at
 * 
 *    http://www.apache.org/licenses/LICENSE-2.0
 * 
 *  Unless required by applicable law or agreed to in writing,
 *  software distributed under the License is distributed on an
 *  "AS IS" BASIS, WITHOUT WARRANTIES OR CONDITIONS OF ANY
 *  KIND, either express or implied.  See the License for the
 *  specific language governing permissions and limitations
 *  under the License.
 * 
 */
package org.apache.directory.server.operations.search;


import static org.apache.directory.server.integ.ServerIntegrationUtils.getWiredContext;
import static org.junit.Assert.assertEquals;
import static org.junit.Assert.assertFalse;
import static org.junit.Assert.assertTrue;

import java.util.HashSet;
import java.util.Set;

import javax.naming.NamingEnumeration;
import javax.naming.SizeLimitExceededException;
import javax.naming.TimeLimitExceededException;
import javax.naming.directory.DirContext;
import javax.naming.directory.SearchControls;
import javax.naming.directory.SearchResult;

import org.apache.directory.junit.tools.MultiThreadedMultiInvoker;
import org.apache.directory.server.annotations.CreateLdapServer;
import org.apache.directory.server.annotations.CreateTransport;
import org.apache.directory.server.core.annotations.ApplyLdifs;
import org.apache.directory.server.core.api.filtering.EntryFilter;
import org.apache.directory.server.core.api.filtering.EntryFilteringCursor;
import org.apache.directory.server.core.api.interceptor.BaseInterceptor;
import org.apache.directory.server.core.api.interceptor.Interceptor;
import org.apache.directory.server.core.api.interceptor.context.SearchOperationContext;
import org.apache.directory.server.core.api.interceptor.context.SearchingOperationContext;
import org.apache.directory.server.core.integ.AbstractLdapTestUnit;
import org.apache.directory.server.core.integ.FrameworkRunner;
import org.apache.directory.server.ldap.LdapServer;
import org.apache.directory.shared.ldap.model.entry.Entry;
import org.apache.directory.shared.ldap.model.exception.LdapException;
import org.junit.After;
import org.junit.Before;
import org.junit.Rule;
import org.junit.Test;
import org.junit.runner.RunWith;


/**
 * A set of tests to make sure the negation operator is working
 * properly when included in search filters on indexed attributes.
 * 
 * @author <a href="mailto:dev@directory.apache.org">Apache Directory Project</a>
 */
<<<<<<< HEAD
@RunWith ( FrameworkRunner.class )
@CreateLdapServer (
    transports =
    {
        @CreateTransport( protocol = "LDAP" )
    })
@ApplyLdifs( {
    "dn: ou=actors,ou=system",
    "objectClass: top",
    "objectClass: organizationalUnit",
    "ou: actors",

    "dn: uid=jblack,ou=actors,ou=system",
    "objectClass: top",
    "objectClass: person",
    "objectClass: organizationalPerson",
    "objectClass: uidObject",
    "uid: jblack",
    "ou: comedy",
    "ou: adventure",
    "cn: Jack Black",
    "userPassword: secret",
    "sn: Black",

    "dn: uid=bpitt,ou=actors,ou=system",
    "objectClass: top",
    "objectClass: person",
    "objectClass: organizationalPerson",
    "objectClass: uidObject",
    "uid: bpitt",
    "ou: drama",
    "ou: adventure",
    "userPassword: secret",
    "cn: Brad Pitt",
    "sn: Pitt",

    "dn: uid=gcloony,ou=actors,ou=system",
    "objectClass: top",
    "objectClass: person",
    "objectClass: organizationalPerson",
    "objectClass: uidObject",
    "uid: gcloony",
    "ou: drama",
    "userPassword: secret",
    "cn: Goerge Cloony",
    "sn: Cloony",

    "dn: uid=jnewbie,ou=actors,ou=system",
    "objectClass: top",
    "objectClass: person",
    "objectClass: organizationalPerson",
    "objectClass: uidObject",
    "uid: jnewbie",
    "userPassword: secret",
    "cn: Joe Newbie",
    "sn: Newbie"
}
    )
=======
@RunWith(FrameworkRunner.class)
@CreateLdapServer(
    transports =
        {
            @CreateTransport(protocol = "LDAP")
    })
@ApplyLdifs(
    {
        "dn: ou=actors,ou=system",
        "objectClass: top",
        "objectClass: organizationalUnit",
        "ou: actors",

        "dn: uid=jblack,ou=actors,ou=system",
        "objectClass: top",
        "objectClass: person",
        "objectClass: organizationalPerson",
        "objectClass: uidObject",
        "uid: jblack",
        "ou: comedy",
        "ou: adventure",
        "cn: Jack Black",
        "userPassword: secret",
        "sn: Black",

        "dn: uid=bpitt,ou=actors,ou=system",
        "objectClass: top",
        "objectClass: person",
        "objectClass: organizationalPerson",
        "objectClass: uidObject",
        "uid: bpitt",
        "ou: drama",
        "ou: adventure",
        "userPassword: secret",
        "cn: Brad Pitt",
        "sn: Pitt",

        "dn: uid=gcloony,ou=actors,ou=system",
        "objectClass: top",
        "objectClass: person",
        "objectClass: organizationalPerson",
        "objectClass: uidObject",
        "uid: gcloony",
        "ou: drama",
        "userPassword: secret",
        "cn: Goerge Cloony",
        "sn: Cloony",

        "dn: uid=jnewbie,ou=actors,ou=system",
        "objectClass: top",
        "objectClass: person",
        "objectClass: organizationalPerson",
        "objectClass: uidObject",
        "uid: jnewbie",
        "userPassword: secret",
        "cn: Joe Newbie",
        "sn: Newbie"
})
>>>>>>> 6559ce59
public class SearchLimitsIT extends AbstractLdapTestUnit
{
    @Rule
    public MultiThreadedMultiInvoker i = new MultiThreadedMultiInvoker( MultiThreadedMultiInvoker.NOT_THREADSAFE );
    
    /**
     * An {@link Interceptor} that fakes a specified amount of delay to each
     * search iteration so we can make sure search time limits are adhered to.
     *
     * @author <a href="mailto:dev@directory.apache.org">Apache Directory Project</a>
     */
    class DelayInducingInterceptor extends BaseInterceptor
    {
        private Long delayMillis;
<<<<<<< HEAD
        
=======
    
    
>>>>>>> 6559ce59
        public DelayInducingInterceptor()
        {
            super( "DelayInterceptor" );
        }
<<<<<<< HEAD


        public EntryFilteringCursor search( SearchOperationContext searchContext ) throws LdapException
        {
            EntryFilteringCursor cursor = next( searchContext );
            cursor.addEntryFilter( new EntryFilter() {
=======
    
    
        public EntryFilteringCursor search( SearchOperationContext searchContext ) throws LdapException
        {
            EntryFilteringCursor cursor = next( searchContext );
            cursor.addEntryFilter( new EntryFilter()
            {
>>>>>>> 6559ce59
                public boolean accept( SearchingOperationContext operation, Entry result ) throws Exception
                {
                    if ( delayMillis != null )
                    {
                        Thread.sleep( delayMillis );
                    }
    
                    return true;
                }
<<<<<<< HEAD
            });

            return cursor;
        }


=======
            } );
    
            return cursor;
        }
    
    
>>>>>>> 6559ce59
        public void setDelayMillis( long delayMillis )
        {
            if ( delayMillis <= 0 )
            {
                this.delayMillis = null;
            }
<<<<<<< HEAD

            this.delayMillis = delayMillis;
        }
    }


    private int oldMaxTimeLimit;
    private long oldMaxSizeLimit;
    private DelayInducingInterceptor delayInterceptor;


=======
    
            this.delayMillis = delayMillis;
        }
    }
    
    private int oldMaxTimeLimit;
    private long oldMaxSizeLimit;
    private DelayInducingInterceptor delayInterceptor;
    
    
>>>>>>> 6559ce59
    @Before
    public void setUp() throws Exception
    {
        oldMaxTimeLimit = getLdapServer().getMaxTimeLimit();
        oldMaxSizeLimit = getLdapServer().getMaxSizeLimit();
        delayInterceptor = new DelayInducingInterceptor();
        getLdapServer().getDirectoryService().addFirst( delayInterceptor );
    }


    @After
    public void tearDown() throws Exception
    {
        getLdapServer().setMaxTimeLimit( oldMaxTimeLimit );
        getLdapServer().setMaxSizeLimit( oldMaxSizeLimit );
        getLdapServer().getDirectoryService().remove( "DelayInterceptor" );
    }
<<<<<<< HEAD


    // -----------------------------------------------------------------------
    // Time Limit Tests
    // -----------------------------------------------------------------------


=======
    
    
    // -----------------------------------------------------------------------
    // Time Limit Tests
    // -----------------------------------------------------------------------
    
>>>>>>> 6559ce59
    /**
     * Sets up the server with unlimited search time limit but constrains time
     * by request time limit value to cause a time limit exceeded exception on
     * the client.
     */
    @Test(expected = TimeLimitExceededException.class)
    public void testRequestConstrainedUnlimitByConfiguration() throws Exception
    {
        getLdapServer().setMaxTimeLimit( LdapServer.NO_TIME_LIMIT );
        delayInterceptor.setDelayMillis( 500 );
<<<<<<< HEAD

        getActorsWithLimit( "(objectClass=*)", 499, LdapServer.NO_SIZE_LIMIT );
    }


=======
    
        getActorsWithLimit( "(objectClass=*)", 499, LdapServer.NO_SIZE_LIMIT );
    }
    
    
>>>>>>> 6559ce59
    /**
     * Sets up the server with longer search time limit than the request's
     * which constrains time by request time limit value to cause a time limit
     * exceeded exception on the client.
     */
    @Test(expected = TimeLimitExceededException.class)
    public void testRequestConstrainedLessThanConfiguration() throws Exception
    {
        getLdapServer().setMaxTimeLimit( 10000 ); // this is in seconds
        delayInterceptor.setDelayMillis( 500 );
<<<<<<< HEAD

        getActorsWithLimit( "(objectClass=*)", 499, LdapServer.NO_SIZE_LIMIT );
    }


=======
    
        getActorsWithLimit( "(objectClass=*)", 499, LdapServer.NO_SIZE_LIMIT );
    }
    
    
>>>>>>> 6559ce59
    /**
     * Sets up the server with shorter search time limit than the request's
     * which constrains time by using server max limit value to cause a time
     * limit exceeded exception on the client.
     */
    @Test(expected = TimeLimitExceededException.class)
    public void testRequestConstrainedGreaterThanConfiguration() throws Exception
    {
        getLdapServer().setMaxTimeLimit( 1 ); // this is in seconds
        delayInterceptor.setDelayMillis( 1100 );
<<<<<<< HEAD

        getActorsWithLimit( "(objectClass=*)", 100000, LdapServer.NO_SIZE_LIMIT );
    }


=======
    
        getActorsWithLimit( "(objectClass=*)", 100000, LdapServer.NO_SIZE_LIMIT );
    }
    
    
>>>>>>> 6559ce59
    /**
     * Sets up the server with limited search time with unlimited request
     * time limit.  Should work just fine for the administrative user.
     */
    @Test
    public void testRequestUnlimitedConfigurationLimited() throws Exception
    {
        getLdapServer().setMaxTimeLimit( 1 ); // this is in seconds
        delayInterceptor.setDelayMillis( 500 );
<<<<<<< HEAD

        getActorsWithLimit( "(objectClass=*)",
            LdapServer.NO_TIME_LIMIT, LdapServer.NO_SIZE_LIMIT );
    }


=======
    
        getActorsWithLimit( "(objectClass=*)",
            LdapServer.NO_TIME_LIMIT, LdapServer.NO_SIZE_LIMIT );
    }
    
    
>>>>>>> 6559ce59
    /**
     * Sets up the server with limited search time with unlimited request
     * time limit.  Should not work for non administrative users.
     */
<<<<<<< HEAD
    @Test ( expected = TimeLimitExceededException.class )
=======
    @Test(expected = TimeLimitExceededException.class)
>>>>>>> 6559ce59
    public void testNonAdminRequestUnlimitedConfigurationLimited() throws Exception
    {
        getLdapServer().setMaxTimeLimit( 1 ); // this is in seconds
        delayInterceptor.setDelayMillis( 500 );
<<<<<<< HEAD

=======
    
>>>>>>> 6559ce59
        getActorsWithLimitNonAdmin( "(objectClass=*)",
            LdapServer.NO_TIME_LIMIT, LdapServer.NO_SIZE_LIMIT );
    }


    // -----------------------------------------------------------------------
    // Size Limit Tests
    // -----------------------------------------------------------------------
<<<<<<< HEAD


=======
    
>>>>>>> 6559ce59
    /**
     * Sets up the server with unlimited search size limit but constrains size
     * by request size limit value to cause a size limit exceeded exception on
     * the client.
     */
    @Test(expected = SizeLimitExceededException.class)
    public void testRequestConstrainedUnlimitByConfigurationSize() throws Exception
    {
        getLdapServer().setMaxSizeLimit( LdapServer.NO_SIZE_LIMIT );
<<<<<<< HEAD

        getActorsWithLimit( "(objectClass=*)", LdapServer.NO_TIME_LIMIT, 1 );
    }


=======
    
        getActorsWithLimit( "(objectClass=*)", LdapServer.NO_TIME_LIMIT, 1 );
    }
    
    
>>>>>>> 6559ce59
    /**
     * Sets up the server with longer search size limit than the request's
     * which constrains size by request size limit value to cause a size limit
     * exceeded exception on the client.
     */
    @Test(expected = SizeLimitExceededException.class)
    public void testRequestConstrainedLessThanConfigurationSize() throws Exception
    {
        getLdapServer().setMaxSizeLimit( 10000 );
<<<<<<< HEAD

=======
    
>>>>>>> 6559ce59
        getActorsWithLimit( "(objectClass=*)", LdapServer.NO_TIME_LIMIT, 1 );
    }
    
    
    /**
     * Sets up the server with shorter search size limit than the request's
     * which constrains size by using server max limit value. Should work
     * just fine for the administrative user.
     */
    @Test
    public void testRequestConstrainedGreaterThanConfigurationSize() throws Exception
    {
        getLdapServer().setMaxSizeLimit( 1 );
        Set<String> set = getActorsWithLimit( "(objectClass=*)", LdapServer.NO_TIME_LIMIT, 100000 );
        assertEquals( 4, set.size() );
    }
    
    
    /**
     * Sets up the server with shorter search size limit than the request's
     * which constrains size by using server max limit value to cause a size
     * limit exceeded exception on the client.
     */
<<<<<<< HEAD
    @Test (expected = SizeLimitExceededException.class )
    public void testNonAdminRequestConstrainedGreaterThanConfigurationSize() throws Exception
    {
        getLdapServer().setMaxSizeLimit( 1 );

        // We are not using the admin : it should fail
        getActorsWithLimitNonAdmin( "(objectClass=*)", LdapServer.NO_TIME_LIMIT, 100000 );
    }


=======
    @Test(expected = SizeLimitExceededException.class)
    public void testNonAdminRequestConstrainedGreaterThanConfigurationSize() throws Exception
    {
        getLdapServer().setMaxSizeLimit( 1 );
    
        // We are not using the admin : it should fail
        getActorsWithLimitNonAdmin( "(objectClass=*)", LdapServer.NO_TIME_LIMIT, 100000 );
    }
    
    
>>>>>>> 6559ce59
    /**
     * Sets up the server with limited search size with unlimited request
     * size limit.  Should work just fine for the administrative user.
     */
    @Test
    public void testRequestUnlimitedConfigurationLimitedSize() throws Exception
    {
        getLdapServer().setMaxSizeLimit( 1 );
        Set<String> set = getActorsWithLimit( "(objectClass=*)",
            LdapServer.NO_TIME_LIMIT, LdapServer.NO_SIZE_LIMIT );
<<<<<<< HEAD

        assertEquals( 4, set.size() );
    }


=======
    
        assertEquals( 4, set.size() );
    }
    
    
>>>>>>> 6559ce59
    /**
     * Sets up the server with limited search size with unlimited request
     * size limit.  Should not work for non administrative users.
     */
<<<<<<< HEAD
    @Test ( expected = SizeLimitExceededException.class )
=======
    @Test(expected = SizeLimitExceededException.class)
>>>>>>> 6559ce59
    public void testNonAdminRequestUnlimitedConfigurationLimitedSize() throws Exception
    {
        getLdapServer().setMaxSizeLimit( 1 );
        getActorsWithLimitNonAdmin( "(objectClass=*)",
            LdapServer.NO_TIME_LIMIT, LdapServer.NO_SIZE_LIMIT );
    }
    
    
    /**
     * Test for DIRSERVER-1235.
     * Sets up the server with unlimited search size limit but constrains size
     * by request size limit value. The request size limit is less than the
     * expected number of result entries, so exception expected.
     * 
     * cf RFC 4511 :
     *  "sizeLimitExceeded (4)
     *   Indicates that the size limit specified by the client was
     *   exceeded before the operation could be completed."
     */
    @Test(expected = SizeLimitExceededException.class)
    public void testRequestConstraintedLessThanExpectedSize() throws Exception
    {
        getLdapServer().setMaxSizeLimit( LdapServer.NO_SIZE_LIMIT );
<<<<<<< HEAD

=======
    
>>>>>>> 6559ce59
        getActorsWithLimit( "(objectClass=*)", LdapServer.NO_TIME_LIMIT, 3 );
    }
    
    
    /**
     * Test for DIRSERVER-1235.
     * Sets up the server with unlimited search size limit but constrains size
     * by request size limit value. The request size limit is equal to the
     * expected number of result entries so no exception expected.
     */
    @Test
    public void testRequestConstraintedEqualToExpectedSize() throws Exception
    {
        getLdapServer().setMaxSizeLimit( LdapServer.NO_SIZE_LIMIT );
        Set<String> set = getActorsWithLimit( "(objectClass=*)", LdapServer.NO_TIME_LIMIT, 4 );
        assertEquals( 4, set.size() );
    }
    
    
    /**
     * Test for DIRSERVER-1235.
     * Sets up the server with unlimited search size limit but constrains size
     * by request size limit value. The request size limit is greater than the
     * expected number of result entries so no exception expected.
     */
    @Test
    public void testRequestConstraintedGreaterThanExpectedSize() throws Exception
    {
        getLdapServer().setMaxSizeLimit( LdapServer.NO_SIZE_LIMIT );
        Set<String> set = getActorsWithLimit( "(objectClass=*)", LdapServer.NO_TIME_LIMIT, 5 );
        assertEquals( 4, set.size() );
    }
    
    
    /**
     * Test for DIRSERVER-1235.
     * Reads an entry using object scope and size limit 1, no exception
     * expected.
     */
    @Test
    public void testRequestObjectScopeAndSizeLimit() throws Exception
    {
        getLdapServer().setMaxSizeLimit( LdapServer.NO_SIZE_LIMIT );
    
        DirContext ctx = getWiredContext( getLdapServer() );
        String filter = "(objectClass=*)";
        SearchControls controls = new SearchControls();
        controls.setTimeLimit( 0 );
        controls.setCountLimit( 1 );
        controls.setSearchScope( SearchControls.OBJECT_SCOPE );
<<<<<<< HEAD

=======
    
>>>>>>> 6559ce59
        NamingEnumeration<SearchResult> namingEnumeration =
            ctx.search( "ou=actors,ou=system", filter, controls );
        assertTrue( namingEnumeration.hasMore() );
        namingEnumeration.next();
        assertFalse( namingEnumeration.hasMore() );
    }
    
    
    // -----------------------------------------------------------------------
    // Utility Methods
    // -----------------------------------------------------------------------
<<<<<<< HEAD


=======
    
>>>>>>> 6559ce59
    /**
     * Do a search request from the ou=actors,ou=system base, with a principal
     * which is the administrator.
     */
    private Set<String> getActorsWithLimit( String filter, int timeLimitMillis, long sizeLimit ) throws Exception
    {
        DirContext ctx = getWiredContext( getLdapServer() );
        Set<String> results = new HashSet<String>();
        SearchControls controls = new SearchControls();
        controls.setTimeLimit( timeLimitMillis );
        controls.setCountLimit( sizeLimit );
        controls.setSearchScope( SearchControls.ONELEVEL_SCOPE );
<<<<<<< HEAD

        NamingEnumeration<SearchResult> namingEnumeration =
            ctx.search( "ou=actors,ou=system", filter, controls );

        while( namingEnumeration.hasMore() )
        {
            results.add( namingEnumeration.next().getNameInNamespace() );
        }

=======
    
        NamingEnumeration<SearchResult> namingEnumeration =
            ctx.search( "ou=actors,ou=system", filter, controls );
    
        while ( namingEnumeration.hasMore() )
        {
            results.add( namingEnumeration.next().getNameInNamespace() );
        }
    
>>>>>>> 6559ce59
        return results;
    }
    
    
    /**
     * Do a search request from the ou=actors,ou=system base, with a principal
     * which is not the administrator.
     */
    private Set<String> getActorsWithLimitNonAdmin( String filter, int timeLimitMillis, long sizeLimit )
        throws Exception
        {
        DirContext ctx = getWiredContext( getLdapServer(), "uid=jblack,ou=actors,ou=system", "secret" );
        Set<String> results = new HashSet<String>();
        SearchControls controls = new SearchControls();
        controls.setTimeLimit( timeLimitMillis );
        controls.setCountLimit( sizeLimit );
        controls.setSearchScope( SearchControls.ONELEVEL_SCOPE );
<<<<<<< HEAD

        NamingEnumeration<SearchResult> namingEnumeration =
            ctx.search( "ou=actors,ou=system", filter, controls );

        while( namingEnumeration.hasMore() )
        {
            results.add( namingEnumeration.next().getNameInNamespace() );
        }

=======
    
        NamingEnumeration<SearchResult> namingEnumeration =
            ctx.search( "ou=actors,ou=system", filter, controls );
    
        while ( namingEnumeration.hasMore() )
        {
            results.add( namingEnumeration.next().getNameInNamespace() );
        }
    
>>>>>>> 6559ce59
        return results;
        }
}<|MERGE_RESOLUTION|>--- conflicted
+++ resolved
@@ -63,66 +63,6 @@
  * 
  * @author <a href="mailto:dev@directory.apache.org">Apache Directory Project</a>
  */
-<<<<<<< HEAD
-@RunWith ( FrameworkRunner.class )
-@CreateLdapServer (
-    transports =
-    {
-        @CreateTransport( protocol = "LDAP" )
-    })
-@ApplyLdifs( {
-    "dn: ou=actors,ou=system",
-    "objectClass: top",
-    "objectClass: organizationalUnit",
-    "ou: actors",
-
-    "dn: uid=jblack,ou=actors,ou=system",
-    "objectClass: top",
-    "objectClass: person",
-    "objectClass: organizationalPerson",
-    "objectClass: uidObject",
-    "uid: jblack",
-    "ou: comedy",
-    "ou: adventure",
-    "cn: Jack Black",
-    "userPassword: secret",
-    "sn: Black",
-
-    "dn: uid=bpitt,ou=actors,ou=system",
-    "objectClass: top",
-    "objectClass: person",
-    "objectClass: organizationalPerson",
-    "objectClass: uidObject",
-    "uid: bpitt",
-    "ou: drama",
-    "ou: adventure",
-    "userPassword: secret",
-    "cn: Brad Pitt",
-    "sn: Pitt",
-
-    "dn: uid=gcloony,ou=actors,ou=system",
-    "objectClass: top",
-    "objectClass: person",
-    "objectClass: organizationalPerson",
-    "objectClass: uidObject",
-    "uid: gcloony",
-    "ou: drama",
-    "userPassword: secret",
-    "cn: Goerge Cloony",
-    "sn: Cloony",
-
-    "dn: uid=jnewbie,ou=actors,ou=system",
-    "objectClass: top",
-    "objectClass: person",
-    "objectClass: organizationalPerson",
-    "objectClass: uidObject",
-    "uid: jnewbie",
-    "userPassword: secret",
-    "cn: Joe Newbie",
-    "sn: Newbie"
-}
-    )
-=======
 @RunWith(FrameworkRunner.class)
 @CreateLdapServer(
     transports =
@@ -181,7 +121,6 @@
         "cn: Joe Newbie",
         "sn: Newbie"
 })
->>>>>>> 6559ce59
 public class SearchLimitsIT extends AbstractLdapTestUnit
 {
     @Rule
@@ -196,24 +135,12 @@
     class DelayInducingInterceptor extends BaseInterceptor
     {
         private Long delayMillis;
-<<<<<<< HEAD
-        
-=======
-    
-    
->>>>>>> 6559ce59
+    
+    
         public DelayInducingInterceptor()
         {
             super( "DelayInterceptor" );
         }
-<<<<<<< HEAD
-
-
-        public EntryFilteringCursor search( SearchOperationContext searchContext ) throws LdapException
-        {
-            EntryFilteringCursor cursor = next( searchContext );
-            cursor.addEntryFilter( new EntryFilter() {
-=======
     
     
         public EntryFilteringCursor search( SearchOperationContext searchContext ) throws LdapException
@@ -221,7 +148,6 @@
             EntryFilteringCursor cursor = next( searchContext );
             cursor.addEntryFilter( new EntryFilter()
             {
->>>>>>> 6559ce59
                 public boolean accept( SearchingOperationContext operation, Entry result ) throws Exception
                 {
                     if ( delayMillis != null )
@@ -231,51 +157,28 @@
     
                     return true;
                 }
-<<<<<<< HEAD
-            });
-
+            } );
+    
             return cursor;
         }
-
-
-=======
-            } );
-    
-            return cursor;
-        }
-    
-    
->>>>>>> 6559ce59
+    
+    
         public void setDelayMillis( long delayMillis )
         {
             if ( delayMillis <= 0 )
             {
                 this.delayMillis = null;
             }
-<<<<<<< HEAD
-
+    
             this.delayMillis = delayMillis;
         }
     }
-
-
+    
     private int oldMaxTimeLimit;
     private long oldMaxSizeLimit;
     private DelayInducingInterceptor delayInterceptor;
-
-
-=======
-    
-            this.delayMillis = delayMillis;
-        }
-    }
-    
-    private int oldMaxTimeLimit;
-    private long oldMaxSizeLimit;
-    private DelayInducingInterceptor delayInterceptor;
-    
-    
->>>>>>> 6559ce59
+    
+    
     @Before
     public void setUp() throws Exception
     {
@@ -284,8 +187,8 @@
         delayInterceptor = new DelayInducingInterceptor();
         getLdapServer().getDirectoryService().addFirst( delayInterceptor );
     }
-
-
+    
+    
     @After
     public void tearDown() throws Exception
     {
@@ -293,22 +196,12 @@
         getLdapServer().setMaxSizeLimit( oldMaxSizeLimit );
         getLdapServer().getDirectoryService().remove( "DelayInterceptor" );
     }
-<<<<<<< HEAD
-
-
+    
+    
     // -----------------------------------------------------------------------
     // Time Limit Tests
     // -----------------------------------------------------------------------
-
-
-=======
-    
-    
-    // -----------------------------------------------------------------------
-    // Time Limit Tests
-    // -----------------------------------------------------------------------
-    
->>>>>>> 6559ce59
+    
     /**
      * Sets up the server with unlimited search time limit but constrains time
      * by request time limit value to cause a time limit exceeded exception on
@@ -319,19 +212,11 @@
     {
         getLdapServer().setMaxTimeLimit( LdapServer.NO_TIME_LIMIT );
         delayInterceptor.setDelayMillis( 500 );
-<<<<<<< HEAD
-
+    
         getActorsWithLimit( "(objectClass=*)", 499, LdapServer.NO_SIZE_LIMIT );
     }
-
-
-=======
-    
-        getActorsWithLimit( "(objectClass=*)", 499, LdapServer.NO_SIZE_LIMIT );
-    }
-    
-    
->>>>>>> 6559ce59
+    
+    
     /**
      * Sets up the server with longer search time limit than the request's
      * which constrains time by request time limit value to cause a time limit
@@ -342,19 +227,11 @@
     {
         getLdapServer().setMaxTimeLimit( 10000 ); // this is in seconds
         delayInterceptor.setDelayMillis( 500 );
-<<<<<<< HEAD
-
+    
         getActorsWithLimit( "(objectClass=*)", 499, LdapServer.NO_SIZE_LIMIT );
     }
-
-
-=======
-    
-        getActorsWithLimit( "(objectClass=*)", 499, LdapServer.NO_SIZE_LIMIT );
-    }
-    
-    
->>>>>>> 6559ce59
+    
+    
     /**
      * Sets up the server with shorter search time limit than the request's
      * which constrains time by using server max limit value to cause a time
@@ -365,19 +242,11 @@
     {
         getLdapServer().setMaxTimeLimit( 1 ); // this is in seconds
         delayInterceptor.setDelayMillis( 1100 );
-<<<<<<< HEAD
-
+    
         getActorsWithLimit( "(objectClass=*)", 100000, LdapServer.NO_SIZE_LIMIT );
     }
-
-
-=======
-    
-        getActorsWithLimit( "(objectClass=*)", 100000, LdapServer.NO_SIZE_LIMIT );
-    }
-    
-    
->>>>>>> 6559ce59
+    
+    
     /**
      * Sets up the server with limited search time with unlimited request
      * time limit.  Should work just fine for the administrative user.
@@ -387,53 +256,31 @@
     {
         getLdapServer().setMaxTimeLimit( 1 ); // this is in seconds
         delayInterceptor.setDelayMillis( 500 );
-<<<<<<< HEAD
-
+    
         getActorsWithLimit( "(objectClass=*)",
             LdapServer.NO_TIME_LIMIT, LdapServer.NO_SIZE_LIMIT );
     }
-
-
-=======
-    
-        getActorsWithLimit( "(objectClass=*)",
-            LdapServer.NO_TIME_LIMIT, LdapServer.NO_SIZE_LIMIT );
-    }
-    
-    
->>>>>>> 6559ce59
+    
+    
     /**
      * Sets up the server with limited search time with unlimited request
      * time limit.  Should not work for non administrative users.
      */
-<<<<<<< HEAD
-    @Test ( expected = TimeLimitExceededException.class )
-=======
     @Test(expected = TimeLimitExceededException.class)
->>>>>>> 6559ce59
     public void testNonAdminRequestUnlimitedConfigurationLimited() throws Exception
     {
         getLdapServer().setMaxTimeLimit( 1 ); // this is in seconds
         delayInterceptor.setDelayMillis( 500 );
-<<<<<<< HEAD
-
-=======
-    
->>>>>>> 6559ce59
+    
         getActorsWithLimitNonAdmin( "(objectClass=*)",
             LdapServer.NO_TIME_LIMIT, LdapServer.NO_SIZE_LIMIT );
     }
-
-
+    
+    
     // -----------------------------------------------------------------------
     // Size Limit Tests
     // -----------------------------------------------------------------------
-<<<<<<< HEAD
-
-
-=======
-    
->>>>>>> 6559ce59
+    
     /**
      * Sets up the server with unlimited search size limit but constrains size
      * by request size limit value to cause a size limit exceeded exception on
@@ -443,19 +290,11 @@
     public void testRequestConstrainedUnlimitByConfigurationSize() throws Exception
     {
         getLdapServer().setMaxSizeLimit( LdapServer.NO_SIZE_LIMIT );
-<<<<<<< HEAD
-
+    
         getActorsWithLimit( "(objectClass=*)", LdapServer.NO_TIME_LIMIT, 1 );
     }
-
-
-=======
-    
-        getActorsWithLimit( "(objectClass=*)", LdapServer.NO_TIME_LIMIT, 1 );
-    }
-    
-    
->>>>>>> 6559ce59
+    
+    
     /**
      * Sets up the server with longer search size limit than the request's
      * which constrains size by request size limit value to cause a size limit
@@ -465,11 +304,7 @@
     public void testRequestConstrainedLessThanConfigurationSize() throws Exception
     {
         getLdapServer().setMaxSizeLimit( 10000 );
-<<<<<<< HEAD
-
-=======
-    
->>>>>>> 6559ce59
+    
         getActorsWithLimit( "(objectClass=*)", LdapServer.NO_TIME_LIMIT, 1 );
     }
     
@@ -493,29 +328,16 @@
      * which constrains size by using server max limit value to cause a size
      * limit exceeded exception on the client.
      */
-<<<<<<< HEAD
-    @Test (expected = SizeLimitExceededException.class )
+    @Test(expected = SizeLimitExceededException.class)
     public void testNonAdminRequestConstrainedGreaterThanConfigurationSize() throws Exception
     {
         getLdapServer().setMaxSizeLimit( 1 );
-
+    
         // We are not using the admin : it should fail
         getActorsWithLimitNonAdmin( "(objectClass=*)", LdapServer.NO_TIME_LIMIT, 100000 );
     }
-
-
-=======
-    @Test(expected = SizeLimitExceededException.class)
-    public void testNonAdminRequestConstrainedGreaterThanConfigurationSize() throws Exception
-    {
-        getLdapServer().setMaxSizeLimit( 1 );
-    
-        // We are not using the admin : it should fail
-        getActorsWithLimitNonAdmin( "(objectClass=*)", LdapServer.NO_TIME_LIMIT, 100000 );
-    }
-    
-    
->>>>>>> 6559ce59
+    
+    
     /**
      * Sets up the server with limited search size with unlimited request
      * size limit.  Should work just fine for the administrative user.
@@ -526,28 +348,16 @@
         getLdapServer().setMaxSizeLimit( 1 );
         Set<String> set = getActorsWithLimit( "(objectClass=*)",
             LdapServer.NO_TIME_LIMIT, LdapServer.NO_SIZE_LIMIT );
-<<<<<<< HEAD
-
+    
         assertEquals( 4, set.size() );
     }
-
-
-=======
-    
-        assertEquals( 4, set.size() );
-    }
-    
-    
->>>>>>> 6559ce59
+    
+    
     /**
      * Sets up the server with limited search size with unlimited request
      * size limit.  Should not work for non administrative users.
      */
-<<<<<<< HEAD
-    @Test ( expected = SizeLimitExceededException.class )
-=======
     @Test(expected = SizeLimitExceededException.class)
->>>>>>> 6559ce59
     public void testNonAdminRequestUnlimitedConfigurationLimitedSize() throws Exception
     {
         getLdapServer().setMaxSizeLimit( 1 );
@@ -571,11 +381,7 @@
     public void testRequestConstraintedLessThanExpectedSize() throws Exception
     {
         getLdapServer().setMaxSizeLimit( LdapServer.NO_SIZE_LIMIT );
-<<<<<<< HEAD
-
-=======
-    
->>>>>>> 6559ce59
+    
         getActorsWithLimit( "(objectClass=*)", LdapServer.NO_TIME_LIMIT, 3 );
     }
     
@@ -626,11 +432,7 @@
         controls.setTimeLimit( 0 );
         controls.setCountLimit( 1 );
         controls.setSearchScope( SearchControls.OBJECT_SCOPE );
-<<<<<<< HEAD
-
-=======
-    
->>>>>>> 6559ce59
+    
         NamingEnumeration<SearchResult> namingEnumeration =
             ctx.search( "ou=actors,ou=system", filter, controls );
         assertTrue( namingEnumeration.hasMore() );
@@ -642,12 +444,7 @@
     // -----------------------------------------------------------------------
     // Utility Methods
     // -----------------------------------------------------------------------
-<<<<<<< HEAD
-
-
-=======
-    
->>>>>>> 6559ce59
+    
     /**
      * Do a search request from the ou=actors,ou=system base, with a principal
      * which is the administrator.
@@ -660,27 +457,15 @@
         controls.setTimeLimit( timeLimitMillis );
         controls.setCountLimit( sizeLimit );
         controls.setSearchScope( SearchControls.ONELEVEL_SCOPE );
-<<<<<<< HEAD
-
+    
         NamingEnumeration<SearchResult> namingEnumeration =
             ctx.search( "ou=actors,ou=system", filter, controls );
-
-        while( namingEnumeration.hasMore() )
+    
+        while ( namingEnumeration.hasMore() )
         {
             results.add( namingEnumeration.next().getNameInNamespace() );
         }
-
-=======
-    
-        NamingEnumeration<SearchResult> namingEnumeration =
-            ctx.search( "ou=actors,ou=system", filter, controls );
-    
-        while ( namingEnumeration.hasMore() )
-        {
-            results.add( namingEnumeration.next().getNameInNamespace() );
-        }
-    
->>>>>>> 6559ce59
+    
         return results;
     }
     
@@ -691,34 +476,22 @@
      */
     private Set<String> getActorsWithLimitNonAdmin( String filter, int timeLimitMillis, long sizeLimit )
         throws Exception
-        {
+    {
         DirContext ctx = getWiredContext( getLdapServer(), "uid=jblack,ou=actors,ou=system", "secret" );
         Set<String> results = new HashSet<String>();
         SearchControls controls = new SearchControls();
         controls.setTimeLimit( timeLimitMillis );
         controls.setCountLimit( sizeLimit );
         controls.setSearchScope( SearchControls.ONELEVEL_SCOPE );
-<<<<<<< HEAD
-
+    
         NamingEnumeration<SearchResult> namingEnumeration =
             ctx.search( "ou=actors,ou=system", filter, controls );
-
-        while( namingEnumeration.hasMore() )
+    
+        while ( namingEnumeration.hasMore() )
         {
             results.add( namingEnumeration.next().getNameInNamespace() );
         }
-
-=======
-    
-        NamingEnumeration<SearchResult> namingEnumeration =
-            ctx.search( "ou=actors,ou=system", filter, controls );
-    
-        while ( namingEnumeration.hasMore() )
-        {
-            results.add( namingEnumeration.next().getNameInNamespace() );
-        }
-    
->>>>>>> 6559ce59
+    
         return results;
-        }
+    }
 }