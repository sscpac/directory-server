/*
 *  Licensed to the Apache Software Foundation (ASF) under one
 *  or more contributor license agreements.  See the NOTICE file
 *  distributed with this work for additional information
 *  regarding copyright ownership.  The ASF licenses this file
 *  to you under the Apache License, Version 2.0 (the
 *  "License"); you may not use this file except in compliance
 *  with the License.  You may obtain a copy of the License at
 * 
 *    http://www.apache.org/licenses/LICENSE-2.0
 * 
 *  Unless required by applicable law or agreed to in writing,
 *  software distributed under the License is distributed on an
 *  "AS IS" BASIS, WITHOUT WARRANTIES OR CONDITIONS OF ANY
 *  KIND, either express or implied.  See the License for the
 *  specific language governing permissions and limitations
 *  under the License.
 * 
 */
package org.apache.directory.shared.kerberos.messages;


import java.nio.ByteBuffer;

import org.apache.directory.shared.asn1.EncoderException;
import org.apache.directory.shared.asn1.ber.tlv.TLV;
import org.apache.directory.shared.kerberos.KerberosConstants;
import org.apache.directory.shared.kerberos.KerberosMessageType;
import org.apache.directory.shared.kerberos.components.KdcReq;


/**
 * TGS-REQ message. It's just a KDC-REQ message with a message type set to 12.
 *  It will store the object described by the ASN.1 grammar :
 * <pre>
 * TGS-REQ         ::= [APPLICATION 12] <KDC-REQ>
 * </pre>
 * @author <a href="mailto:dev@directory.apache.org">Apache Directory Project</a>
 */
public class TgsReq extends KdcReq
{
    // Storage for computed lengths
    private int kdcReqLength;
    private int tgsReqLength;


    /**
     * Creates a new instance of TGS-REQ.
     */
    public TgsReq()
    {
        super( KerberosMessageType.TGS_REQ );
    }


    /**
     * Compute the TGS-REQ length
     * <pre>
     * TGS-REQ :
     * 
     * 0x6A L1 TGS-REQ message
     *  |
     *  +-->  0x30 L2 KDC-REQ sequence
     * </pre>
     */
    public int computeLength()
    {
        kdcReqLength = 0;
        tgsReqLength = 0;
<<<<<<< HEAD
        
=======

>>>>>>> 6559ce59
        kdcReqLength = super.computeLength();
        tgsReqLength = 1 + TLV.getNbBytes( kdcReqLength ) + kdcReqLength;

        return tgsReqLength;
    }


    /**
     * Encode the TGS-REQ component
     * 
     * @param buffer The buffer containing the encoded result
     * @return The encoded component
     * @throws EncoderException If the encoding failed
     */
    public ByteBuffer encode( ByteBuffer buffer ) throws EncoderException
    {
        if ( buffer == null )
        {
            buffer = ByteBuffer.allocate( computeLength() );
        }

        // The TGS-REQ SEQ Tag
        buffer.put( ( byte ) KerberosConstants.TGS_REQ_TAG );
        buffer.put( TLV.getBytes( kdcReqLength ) );

        // The KDC-REQ --------------------------------------------------------
        super.encode( buffer );

        return buffer;
    }
}<|MERGE_RESOLUTION|>--- conflicted
+++ resolved
@@ -67,11 +67,7 @@
     {
         kdcReqLength = 0;
         tgsReqLength = 0;
-<<<<<<< HEAD
-        
-=======
 
->>>>>>> 6559ce59
         kdcReqLength = super.computeLength();
         tgsReqLength = 1 + TLV.getNbBytes( kdcReqLength ) + kdcReqLength;
 
