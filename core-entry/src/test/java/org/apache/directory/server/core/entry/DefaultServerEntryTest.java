--- conflicted
+++ resolved
@@ -139,11 +139,7 @@
      * Test for method DefaultServerEntry()
      */
     @Test
-<<<<<<< HEAD
-    public void testDefaultServerEntry()
-=======
     public void testDefaultServerEntry() throws Exception
->>>>>>> 6a3760ee
     {
         Entry entry = new DefaultServerEntry();
         assertNotNull( entry );
@@ -156,11 +152,7 @@
      * Test for method DefaultServerEntry( registries )
      */
     @Test
-<<<<<<< HEAD
-    public void testDefaultServerEntryRegistries()
-=======
     public void testDefaultServerEntryRegistries() throws Exception
->>>>>>> 6a3760ee
     {
         Entry entry = new DefaultServerEntry( registries );
         assertNotNull( entry );
@@ -173,11 +165,7 @@
      * Test for method DefaultServerEntry( registries, LdapDN )
      */
     @Test
-<<<<<<< HEAD
-    public void testDefaultServerEntryRegistriesDN()
-=======
     public void testDefaultServerEntryRegistriesDN() throws Exception
->>>>>>> 6a3760ee
     {
         Entry entry = new DefaultServerEntry( registries, EXAMPLE_DN );
         assertNotNull( entry );
@@ -190,11 +178,7 @@
      * Test for method DefaultServerEntry( registries, LdapDN, AttributeType... )
      */
     @Test
-<<<<<<< HEAD
-    public void testDefaultServerEntryRegistriesDNAttributeTypeArray()
-=======
     public void testDefaultServerEntryRegistriesDNAttributeTypeArray() throws Exception
->>>>>>> 6a3760ee
     {
         ServerEntry entry = new DefaultServerEntry( registries, EXAMPLE_DN, atOC, atPwd, atCN );
         assertNotNull( entry );
@@ -210,11 +194,7 @@
      * Test for method DefaultServerEntry( registries, LdapDN, AttributeType, upId )
      */
     @Test
-<<<<<<< HEAD
-    public void testDefaultServerEntryRegistriesDNAttributeTypeUpId()
-=======
     public void testDefaultServerEntryRegistriesDNAttributeTypeUpId() throws Exception
->>>>>>> 6a3760ee
     {
         ServerEntry entry = new DefaultServerEntry( registries, EXAMPLE_DN, atOC, "  OBJECTCLASS  " );
         assertNotNull( entry );
@@ -230,11 +210,7 @@
      * Test for method DefaultServerEntry( registries, LdapDN, AttributeType, upId )
      */
     @Test
-<<<<<<< HEAD
-    public void testDefaultServerEntryRegistriesDNUpIdArray()
-=======
     public void testDefaultServerEntryRegistriesDNUpIdArray() throws Exception
->>>>>>> 6a3760ee
     {
         ServerEntry entry = new DefaultServerEntry( registries, EXAMPLE_DN, "  OBJECTCLASS  ", " Cn " );
         assertNotNull( entry );
