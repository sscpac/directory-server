/*
 *  Licensed to the Apache Software Foundation (ASF) under one
 *  or more contributor license agreements.  See the NOTICE file
 *  distributed with this work for additional information
 *  regarding copyright ownership.  The ASF licenses this file
 *  to you under the Apache License, Version 2.0 (the
 *  "License"); you may not use this file except in compliance
 *  with the License.  You may obtain a copy of the License at
 * 
 *    http://www.apache.org/licenses/LICENSE-2.0
 * 
 *  Unless required by applicable law or agreed to in writing,
 *  software distributed under the License is distributed on an
 *  "AS IS" BASIS, WITHOUT WARRANTIES OR CONDITIONS OF ANY
 *  KIND, either express or implied.  See the License for the
 *  specific language governing permissions and limitations
 *  under the License.
 * 
 */
package org.apache.directory.server.kerberos.kdc;


import static org.junit.Assert.assertEquals;
import static org.junit.Assert.fail;

import java.io.IOException;
import java.net.InetAddress;
import java.net.UnknownHostException;
import java.security.PrivilegedAction;
import java.util.Hashtable;

import javax.naming.Context;
import javax.naming.NamingException;
import javax.naming.directory.Attribute;
import javax.naming.directory.Attributes;
import javax.naming.directory.BasicAttribute;
import javax.naming.directory.BasicAttributes;
import javax.naming.directory.DirContext;
import javax.naming.directory.InitialDirContext;
import javax.naming.directory.ModificationItem;
import javax.naming.ldap.InitialLdapContext;
import javax.naming.ldap.LdapContext;
import javax.security.auth.Subject;
import javax.security.auth.callback.Callback;
import javax.security.auth.callback.CallbackHandler;
import javax.security.auth.callback.NameCallback;
import javax.security.auth.callback.PasswordCallback;
import javax.security.auth.callback.UnsupportedCallbackException;
import javax.security.auth.login.Configuration;
import javax.security.auth.login.LoginContext;
import javax.security.auth.login.LoginException;

import org.apache.directory.ldap.client.api.Krb5LoginConfiguration;
import org.apache.directory.server.annotations.CreateKdcServer;
import org.apache.directory.server.annotations.CreateLdapServer;
import org.apache.directory.server.annotations.CreateTransport;
import org.apache.directory.server.annotations.SaslMechanism;
import org.apache.directory.server.constants.ServerDNConstants;
import org.apache.directory.server.core.annotations.ContextEntry;
import org.apache.directory.server.core.annotations.CreateDS;
import org.apache.directory.server.core.annotations.CreateIndex;
import org.apache.directory.server.core.annotations.CreatePartition;
import org.apache.directory.server.core.api.CoreSession;
import org.apache.directory.server.core.api.DirectoryService;
import org.apache.directory.server.core.integ.AbstractLdapTestUnit;
import org.apache.directory.server.core.integ.FrameworkRunner;
import org.apache.directory.server.core.jndi.CoreContextFactory;
import org.apache.directory.server.core.kerberos.KeyDerivationInterceptor;
import org.apache.directory.server.i18n.I18n;
import org.apache.directory.server.ldap.handlers.bind.cramMD5.CramMd5MechanismHandler;
import org.apache.directory.server.ldap.handlers.bind.digestMD5.DigestMd5MechanismHandler;
import org.apache.directory.server.ldap.handlers.bind.gssapi.GssapiMechanismHandler;
import org.apache.directory.server.ldap.handlers.bind.ntlm.NtlmMechanismHandler;
import org.apache.directory.server.ldap.handlers.bind.plain.PlainMechanismHandler;
import org.apache.directory.shared.ldap.model.constants.SchemaConstants;
import org.apache.directory.shared.ldap.model.constants.SupportedSaslMechanisms;
import org.junit.After;
import org.junit.Before;
import org.junit.Test;
import org.junit.runner.RunWith;


/**
 * An {@link AbstractServerTest} testing SASL GSSAPI authentication
 * and security layer negotiation.  These tests require both the LDAP
 * and the Kerberos protocol.  As with any "three-headed" Kerberos
 * scenario, there are 3 principals:  1 for the test user, 1 for the
 * Kerberos ticket-granting service (TGS), and 1 for the LDAP service.
 *
 * @author <a href="mailto:dev@directory.apache.org">Apache Directory Project</a>
 */
@RunWith(FrameworkRunner.class)
@CreateDS(name = "SaslGssapiBindITest-class",
    partitions =
        {
            @CreatePartition(
                name = "example",
                suffix = "dc=example,dc=com",
                contextEntry = @ContextEntry(
                    entryLdif =
                    "dn: dc=example,dc=com\n" +
                        "dc: example\n" +
                        "objectClass: top\n" +
                        "objectClass: domain\n\n"),
                indexes =
                    {
                        @CreateIndex(attribute = "objectClass"),
                        @CreateIndex(attribute = "dc"),
                        @CreateIndex(attribute = "ou")
                })
    },
    additionalInterceptors =
        {
            KeyDerivationInterceptor.class
    })
@CreateLdapServer(
    transports =
        {
            @CreateTransport(protocol = "LDAP")
    },
    saslHost = "localhost",
    saslPrincipal = "ldap/localhost@EXAMPLE.COM",
    saslMechanisms =
        {
            @SaslMechanism(name = SupportedSaslMechanisms.PLAIN, implClass = PlainMechanismHandler.class),
            @SaslMechanism(name = SupportedSaslMechanisms.CRAM_MD5, implClass = CramMd5MechanismHandler.class),
            @SaslMechanism(name = SupportedSaslMechanisms.DIGEST_MD5, implClass = DigestMd5MechanismHandler.class),
            @SaslMechanism(name = SupportedSaslMechanisms.GSSAPI, implClass = GssapiMechanismHandler.class),
            @SaslMechanism(name = SupportedSaslMechanisms.NTLM, implClass = NtlmMechanismHandler.class),
            @SaslMechanism(name = SupportedSaslMechanisms.GSS_SPNEGO, implClass = NtlmMechanismHandler.class)
    })
@CreateKdcServer(
    transports =
        {
            @CreateTransport(protocol = "UDP", port = 6088),
            @CreateTransport(protocol = "TCP", port = 6088)
    })
public class SaslGssapiBindITest extends AbstractLdapTestUnit
{
    private DirContext ctx;

    /** the context root for the schema */
    protected LdapContext schemaRoot;

    /** the context root for the system partition */
    protected LdapContext sysRoot;

    /** the context root for the rootDSE */
    protected CoreSession rootDse;
<<<<<<< HEAD
=======

>>>>>>> 6559ce59

    /**
     * Creates a new instance of SaslGssapiBindTest and sets JAAS system properties.
     */
    public SaslGssapiBindITest()
    {
        String krbConfPath = getClass().getClassLoader().getResource( "krb5.conf" ).getFile();
        System.setProperty( "java.security.krb5.conf", krbConfPath );
        System.setProperty( "sun.security.krb5.debug", "false" );
    }


    /**
     * Set up a partition for EXAMPLE.COM and add user and service principals to
     * test authentication with.
     */
    @Before
    public void setUp() throws Exception
    {
        // On Windows 7 and Server 2008 the loopback address 127.0.0.1
        // isn't resolved to localhost by default. In that case we need
        // to use the IP address for the service principal.
        String hostName;
        
        try
        {
            InetAddress loopback = InetAddress.getByName( "127.0.0.1" );
            hostName = loopback.getHostName();
        }
        catch ( UnknownHostException e )
        {
            System.err.println( "Can't find loopback address '127.0.0.1', using hostname 'localhost'" );
            hostName = "localhost";
        }
        
        String servicePrincipal = "ldap/" + hostName + "@EXAMPLE.COM";
        getLdapServer().setSaslPrincipal( servicePrincipal );

        Attributes attrs;

        setContexts( "uid=admin,ou=system", "secret" );

        // -------------------------------------------------------------------
        // Enable the krb5kdc schema
        // -------------------------------------------------------------------

        // check if krb5kdc is disabled
        Attributes krb5kdcAttrs = schemaRoot.getAttributes( "cn=Krb5kdc" );
        boolean isKrb5KdcDisabled = false;
        
        if ( krb5kdcAttrs.get( "m-disabled" ) != null )
        {
            isKrb5KdcDisabled = ( ( String ) krb5kdcAttrs.get( "m-disabled" ).get() ).equalsIgnoreCase( "TRUE" );
        }

        // if krb5kdc is disabled then enable it
        if ( isKrb5KdcDisabled )
        {
            Attribute disabled = new BasicAttribute( "m-disabled" );
            ModificationItem[] mods = new ModificationItem[]
                { new ModificationItem( DirContext.REMOVE_ATTRIBUTE, disabled ) };
            schemaRoot.modifyAttributes( "cn=Krb5kdc", mods );
        }

        // Get a context, create the ou=users subcontext, then create the 3 principals.
        Hashtable<String, Object> env = new Hashtable<String, Object>();
        env.put( DirectoryService.JNDI_KEY, getService() );
        env.put( Context.INITIAL_CONTEXT_FACTORY, "org.apache.directory.server.core.jndi.CoreContextFactory" );
        env.put( Context.PROVIDER_URL, "dc=example,dc=com" );
        env.put( Context.SECURITY_PRINCIPAL, "uid=admin,ou=system" );
        env.put( Context.SECURITY_CREDENTIALS, "secret" );
        env.put( Context.SECURITY_AUTHENTICATION, "simple" );

        ctx = new InitialDirContext( env );

        attrs = getOrgUnitAttributes( "users" );
        DirContext users = ctx.createSubcontext( "ou=users", attrs );

        attrs = getPrincipalAttributes( "Nelson", "Horatio Nelson", "hnelson", "secret", "hnelson@EXAMPLE.COM" );
        users.createSubcontext( "uid=hnelson", attrs );

        attrs = getPrincipalAttributes( "Service", "KDC Service", "krbtgt", "secret", "krbtgt/EXAMPLE.COM@EXAMPLE.COM" );
        users.createSubcontext( "uid=krbtgt", attrs );

        attrs = getPrincipalAttributes( "Service", "LDAP Service", "ldap", "randall", servicePrincipal );
        users.createSubcontext( "uid=ldap", attrs );
    }


    /**
     * Convenience method for creating principals.
     *
     * @param cn           the commonName of the person
     * @param principal    the kerberos principal name for the person
     * @param sn           the surName of the person
     * @param uid          the unique identifier for the person
     * @param userPassword the credentials of the person
     * @return the attributes of the person principal
     */
    protected Attributes getPrincipalAttributes( String sn, String cn, String uid, String userPassword, String principal )
    {
        Attributes attrs = new BasicAttributes( true );
        Attribute ocls = new BasicAttribute( "objectClass" );
        ocls.add( "top" );
        ocls.add( "person" ); // sn $ cn
        ocls.add( "inetOrgPerson" ); // uid
        ocls.add( "krb5principal" );
        ocls.add( "krb5kdcentry" );
        attrs.put( ocls );
        attrs.put( "cn", cn );
        attrs.put( "sn", sn );
        attrs.put( "uid", uid );
        attrs.put( "userPassword", userPassword );
        attrs.put( "krb5PrincipalName", principal );
        attrs.put( "krb5KeyVersionNumber", "0" );

        return attrs;
    }


    /**
     * Convenience method for creating an organizational unit.
     *
     * @param ou the ou of the organizationalUnit
     * @return the attributes of the organizationalUnit
     */
    protected Attributes getOrgUnitAttributes( String ou )
    {
        Attributes attrs = new BasicAttributes( true );
        Attribute ocls = new BasicAttribute( "objectClass" );
        ocls.add( "top" );
        ocls.add( "organizationalUnit" );
        attrs.put( ocls );
        attrs.put( "ou", ou );

        return attrs;
    }


    /**
     * Tests to make sure GSSAPI binds below the RootDSE work.
     */
    @Test
    public void testSaslGssapiBind()
    {
        // Use our custom configuration to avoid reliance on external config
        Configuration.setConfiguration( new Krb5LoginConfiguration() );
        // 1. Authenticate to Kerberos.
        LoginContext lc = null;
        try
        {
            lc = new LoginContext( SaslGssapiBindITest.class.getName(), new CallbackHandlerBean( "hnelson", "secret" ) );
            lc.login();
        }
        catch ( LoginException le )
        {
            // Bad username:  Client not found in Kerberos database
            // Bad password:  Integrity check on decrypted field failed
            fail( "Authentication failed:  " + le.getMessage() );
        }

        // 2. Perform JNDI work as authenticated Subject.
        Subject.doAs( lc.getSubject(), new PrivilegedAction()
        {
            public Object run()
            {
                //FIXME activate this code as soon as the GSSAPIMechanismHandler is fixed.
                //Currently GSSAPI authentication for the ldap server is broken
                try
                {
                    // Create the initial context
                    Hashtable<String, String> env = new Hashtable<String, String>();
                    env.put( Context.INITIAL_CONTEXT_FACTORY, "com.sun.jndi.ldap.LdapCtxFactory" );
                    env.put( Context.PROVIDER_URL, "ldap://localhost:" + getLdapServer().getPort() );

                    // Request the use of the "GSSAPI" SASL mechanism
                    // Authenticate by using already established Kerberos credentials
                    env.put( Context.SECURITY_AUTHENTICATION, "GSSAPI" );

                    // Request privacy protection
                    env.put( "javax.security.sasl.qop", "auth-conf" );

                    // Request mutual authentication
                    env.put( "javax.security.sasl.server.authentication", "true" );

                    // Request high-strength cryptographic protection
                    env.put( "javax.security.sasl.strength", "high" );

                    DirContext ctx = new InitialDirContext( env );

                    String[] attrIDs =
                        { "uid" };

                    Attributes attrs = ctx.getAttributes( "uid=hnelson,ou=users,dc=example,dc=com", attrIDs );

                    String uid = null;

                    if ( attrs.get( "uid" ) != null )
                    {
                        uid = ( String ) attrs.get( "uid" ).get();
                    }

                    assertEquals( uid, "hnelson" );
                }
                catch ( NamingException e )
                {
                    fail( "Should not have caught exception:  " + e.getMessage() + e.getRootCause() );
                }

                return null;
            }
        } );

    }


    /**
     * Tear down.
     */
    @After
    public void tearDown() throws Exception
    {
        ctx.close();
        ctx = null;
    }


    // copied the below two methods from AbstractServerTest
    /**
     * Sets the contexts for this base class.  Values of user and password used to
     * set the respective JNDI properties.  These values can be overriden by the
     * overrides properties.
     *
     * @param user the username for authenticating as this user
     * @param passwd the password of the user
     * @throws NamingException if there is a failure of any kind
     */
    protected void setContexts( String user, String passwd ) throws Exception
    {
        Hashtable<String, Object> env = new Hashtable<String, Object>();
        env.put( DirectoryService.JNDI_KEY, getService() );
        env.put( Context.SECURITY_PRINCIPAL, user );
        env.put( Context.SECURITY_CREDENTIALS, passwd );
        env.put( Context.SECURITY_AUTHENTICATION, "simple" );
        env.put( Context.INITIAL_CONTEXT_FACTORY, CoreContextFactory.class.getName() );
        setContexts( env );
    }


    /**
     * Sets the contexts of this class taking into account the extras and overrides
     * properties.
     *
     * @param env an environment to use while setting up the system root.
     * @throws NamingException if there is a failure of any kind
     */
    protected void setContexts( Hashtable<String, Object> env ) throws Exception
    {
        Hashtable<String, Object> envFinal = new Hashtable<String, Object>( env );
        envFinal.put( Context.PROVIDER_URL, ServerDNConstants.SYSTEM_DN );
        sysRoot = new InitialLdapContext( envFinal, null );

        envFinal.put( Context.PROVIDER_URL, "" );
        rootDse = getService().getAdminSession();

        envFinal.put( Context.PROVIDER_URL, SchemaConstants.OU_SCHEMA );
        schemaRoot = new InitialLdapContext( envFinal, null );
    }

    private class CallbackHandlerBean implements CallbackHandler
    {
        private String name;
        private String password;


        /**
         * Creates a new instance of CallbackHandlerBean.
         *
         * @param name
         * @param password
         */
        public CallbackHandlerBean( String name, String password )
        {
            this.name = name;
            this.password = password;
        }


        public void handle( Callback[] callbacks ) throws UnsupportedCallbackException, IOException
        {
            for ( int ii = 0; ii < callbacks.length; ii++ )
            {
                Callback callBack = callbacks[ii];

                // Handles username callback.
                if ( callBack instanceof NameCallback )
                {
                    NameCallback nameCallback = ( NameCallback ) callBack;
                    nameCallback.setName( name );
                    // Handles password callback.
                }
                else if ( callBack instanceof PasswordCallback )
                {
                    PasswordCallback passwordCallback = ( PasswordCallback ) callBack;
                    passwordCallback.setPassword( password.toCharArray() );
                }
                else
                {
                    throw new UnsupportedCallbackException( callBack, I18n.err( I18n.ERR_617 ) );
                }
            }
        }
    }

}<|MERGE_RESOLUTION|>--- conflicted
+++ resolved
@@ -147,10 +147,7 @@
 
     /** the context root for the rootDSE */
     protected CoreSession rootDse;
-<<<<<<< HEAD
-=======
-
->>>>>>> 6559ce59
+
 
     /**
      * Creates a new instance of SaslGssapiBindTest and sets JAAS system properties.
